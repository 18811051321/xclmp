# -*- coding:utf-8 -*-
import os
from datetime import timedelta

import dotenv

from extensions.ext_database import db
from extensions.ext_redis import redis_client

dotenv.load_dotenv()

DEFAULTS = {
    'COOKIE_HTTPONLY': 'True',
    'COOKIE_SECURE': 'True',
    'COOKIE_SAMESITE': 'None',
    'DB_USERNAME': 'postgres',
    'DB_PASSWORD': '',
    'DB_HOST': 'localhost',
    'DB_PORT': '5432',
    'DB_DATABASE': 'dify',
    'REDIS_HOST': 'localhost',
    'REDIS_PORT': '6379',
    'REDIS_DB': '0',
    'REDIS_USE_SSL': 'False',
    'SESSION_REDIS_HOST': 'localhost',
    'SESSION_REDIS_PORT': '6379',
    'SESSION_REDIS_DB': '2',
    'SESSION_REDIS_USE_SSL': 'False',
    'OAUTH_REDIRECT_PATH': '/console/api/oauth/authorize',
    'OAUTH_REDIRECT_INDEX_PATH': '/',
    'CONSOLE_WEB_URL': 'https://cloud.dify.ai',
    'CONSOLE_API_URL': 'https://cloud.dify.ai',
    'SERVICE_API_URL': 'https://api.dify.ai',
    'APP_WEB_URL': 'https://udify.app',
    'APP_API_URL': 'https://udify.app',
    'STORAGE_TYPE': 'local',
    'STORAGE_LOCAL_PATH': 'storage',
    'CHECK_UPDATE_URL': 'https://updates.dify.ai',
    'SESSION_TYPE': 'sqlalchemy',
    'SESSION_PERMANENT': 'True',
    'SESSION_USE_SIGNER': 'True',
    'DEPLOY_ENV': 'PRODUCTION',
    'SQLALCHEMY_POOL_SIZE': 30,
    'SQLALCHEMY_ECHO': 'False',
    'SENTRY_TRACES_SAMPLE_RATE': 1.0,
    'SENTRY_PROFILES_SAMPLE_RATE': 1.0,
    'WEAVIATE_GRPC_ENABLED': 'True',
    'WEAVIATE_BATCH_SIZE': 100,
    'CELERY_BACKEND': 'database',
    'PDF_PREVIEW': 'True',
    'LOG_LEVEL': 'INFO',
    'DISABLE_PROVIDER_CONFIG_VALIDATION': 'False',
    'DEFAULT_LLM_PROVIDER': 'openai'
}


def get_env(key):
    return os.environ.get(key, DEFAULTS.get(key))


def get_bool_env(key):
    return get_env(key).lower() == 'true'


def get_cors_allow_origins(env, default):
    cors_allow_origins = []
    if get_env(env):
        for origin in get_env(env).split(','):
            cors_allow_origins.append(origin)
    else:
        cors_allow_origins = [default]

    return cors_allow_origins


class Config:
    """Application configuration class."""

    def __init__(self):
        # app settings
<<<<<<< HEAD
        self.CONSOLE_API_URL = get_env('CONSOLE_API_URL') if get_env('CONSOLE_API_URL') else get_env('CONSOLE_URL')
        self.CONSOLE_WEB_URL = get_env('CONSOLE_WEB_URL') if get_env('CONSOLE_WEB_URL') else get_env('CONSOLE_URL')
        self.SERVICE_API_URL = get_env('SERVICE_API_URL') if get_env('SERVICE_API_URL') else get_env('API_URL')
        self.APP_WEB_URL = get_env('APP_WEB_URL') if get_env('APP_WEB_URL') else get_env('APP_URL')
        self.APP_API_URL = get_env('APP_API_URL') if get_env('APP_API_URL') else get_env('APP_URL')
        self.CURRENT_VERSION = "0.3.7"
=======
        self.CONSOLE_API_URL = get_env('CONSOLE_URL') if get_env('CONSOLE_URL') else get_env('CONSOLE_API_URL')
        self.CONSOLE_WEB_URL = get_env('CONSOLE_URL') if get_env('CONSOLE_URL') else get_env('CONSOLE_WEB_URL')
        self.SERVICE_API_URL = get_env('API_URL') if get_env('API_URL') else get_env('SERVICE_API_URL')
        self.APP_WEB_URL = get_env('APP_URL') if get_env('APP_URL') else get_env('APP_WEB_URL')
        self.APP_API_URL = get_env('APP_URL') if get_env('APP_URL') else get_env('APP_API_URL')
        self.CURRENT_VERSION = "0.3.6"
>>>>>>> 5f9e1fdf
        self.COMMIT_SHA = get_env('COMMIT_SHA')
        self.EDITION = "SELF_HOSTED"
        self.DEPLOY_ENV = get_env('DEPLOY_ENV')
        self.TESTING = False
        self.LOG_LEVEL = get_env('LOG_LEVEL')
        self.PDF_PREVIEW = get_bool_env('PDF_PREVIEW')

        # Your App secret key will be used for securely signing the session cookie
        # Make sure you are changing this key for your deployment with a strong key.
        # You can generate a strong key using `openssl rand -base64 42`.
        # Alternatively you can set it with `SECRET_KEY` environment variable.
        self.SECRET_KEY = get_env('SECRET_KEY')

        # cookie settings
        self.REMEMBER_COOKIE_HTTPONLY = get_bool_env('COOKIE_HTTPONLY')
        self.SESSION_COOKIE_HTTPONLY = get_bool_env('COOKIE_HTTPONLY')
        self.REMEMBER_COOKIE_SAMESITE = get_env('COOKIE_SAMESITE')
        self.SESSION_COOKIE_SAMESITE = get_env('COOKIE_SAMESITE')
        self.REMEMBER_COOKIE_SECURE = get_bool_env('COOKIE_SECURE')
        self.SESSION_COOKIE_SECURE = get_bool_env('COOKIE_SECURE')
        self.PERMANENT_SESSION_LIFETIME = timedelta(days=7)

        # session settings, only support sqlalchemy, redis
        self.SESSION_TYPE = get_env('SESSION_TYPE')
        self.SESSION_PERMANENT = get_bool_env('SESSION_PERMANENT')
        self.SESSION_USE_SIGNER = get_bool_env('SESSION_USE_SIGNER')

        # redis settings
        self.REDIS_HOST = get_env('REDIS_HOST')
        self.REDIS_PORT = get_env('REDIS_PORT')
        self.REDIS_USERNAME = get_env('REDIS_USERNAME')
        self.REDIS_PASSWORD = get_env('REDIS_PASSWORD')
        self.REDIS_DB = get_env('REDIS_DB')
        self.REDIS_USE_SSL = get_bool_env('REDIS_USE_SSL')

        # session redis settings
        self.SESSION_REDIS_HOST = get_env('SESSION_REDIS_HOST')
        self.SESSION_REDIS_PORT = get_env('SESSION_REDIS_PORT')
        self.SESSION_REDIS_USERNAME = get_env('SESSION_REDIS_USERNAME')
        self.SESSION_REDIS_PASSWORD = get_env('SESSION_REDIS_PASSWORD')
        self.SESSION_REDIS_DB = get_env('SESSION_REDIS_DB')
        self.SESSION_REDIS_USE_SSL = get_bool_env('SESSION_REDIS_USE_SSL')

        # storage settings
        self.STORAGE_TYPE = get_env('STORAGE_TYPE')
        self.STORAGE_LOCAL_PATH = get_env('STORAGE_LOCAL_PATH')
        self.S3_ENDPOINT = get_env('S3_ENDPOINT')
        self.S3_BUCKET_NAME = get_env('S3_BUCKET_NAME')
        self.S3_ACCESS_KEY = get_env('S3_ACCESS_KEY')
        self.S3_SECRET_KEY = get_env('S3_SECRET_KEY')
        self.S3_REGION = get_env('S3_REGION')

        # vector store settings, only support weaviate, qdrant
        self.VECTOR_STORE = get_env('VECTOR_STORE')

        # weaviate settings
        self.WEAVIATE_ENDPOINT = get_env('WEAVIATE_ENDPOINT')
        self.WEAVIATE_API_KEY = get_env('WEAVIATE_API_KEY')
        self.WEAVIATE_GRPC_ENABLED = get_bool_env('WEAVIATE_GRPC_ENABLED')
        self.WEAVIATE_BATCH_SIZE = int(get_env('WEAVIATE_BATCH_SIZE'))

        # qdrant settings
        self.QDRANT_URL = get_env('QDRANT_URL')
        self.QDRANT_API_KEY = get_env('QDRANT_API_KEY')

        # cors settings
        self.CONSOLE_CORS_ALLOW_ORIGINS = get_cors_allow_origins(
            'CONSOLE_CORS_ALLOW_ORIGINS', self.CONSOLE_WEB_URL)
        self.WEB_API_CORS_ALLOW_ORIGINS = get_cors_allow_origins(
            'WEB_API_CORS_ALLOW_ORIGINS', '*')

        # mail settings
        self.MAIL_TYPE = get_env('MAIL_TYPE')
        self.MAIL_DEFAULT_SEND_FROM = get_env('MAIL_DEFAULT_SEND_FROM')
        self.RESEND_API_KEY = get_env('RESEND_API_KEY')

        # sentry settings
        self.SENTRY_DSN = get_env('SENTRY_DSN')
        self.SENTRY_TRACES_SAMPLE_RATE = float(get_env('SENTRY_TRACES_SAMPLE_RATE'))
        self.SENTRY_PROFILES_SAMPLE_RATE = float(get_env('SENTRY_PROFILES_SAMPLE_RATE'))

        # check update url
        self.CHECK_UPDATE_URL = get_env('CHECK_UPDATE_URL')

        # database settings
        db_credentials = {
            key: get_env(key) for key in
            ['DB_USERNAME', 'DB_PASSWORD', 'DB_HOST', 'DB_PORT', 'DB_DATABASE']
        }

        self.SQLALCHEMY_DATABASE_URI = f"postgresql://{db_credentials['DB_USERNAME']}:{db_credentials['DB_PASSWORD']}@{db_credentials['DB_HOST']}:{db_credentials['DB_PORT']}/{db_credentials['DB_DATABASE']}"
        self.SQLALCHEMY_ENGINE_OPTIONS = {'pool_size': int(get_env('SQLALCHEMY_POOL_SIZE'))}

        self.SQLALCHEMY_ECHO = get_bool_env('SQLALCHEMY_ECHO')

        # celery settings
        self.CELERY_BROKER_URL = get_env('CELERY_BROKER_URL')
        self.CELERY_BACKEND = get_env('CELERY_BACKEND')
        self.CELERY_RESULT_BACKEND = 'db+{}'.format(self.SQLALCHEMY_DATABASE_URI) \
            if self.CELERY_BACKEND == 'database' else self.CELERY_BROKER_URL
        self.BROKER_USE_SSL = self.CELERY_BROKER_URL.startswith('rediss://')

        # hosted provider credentials
        self.OPENAI_API_KEY = get_env('OPENAI_API_KEY')

        # By default it is False
        # You could disable it for compatibility with certain OpenAPI providers
        self.DISABLE_PROVIDER_CONFIG_VALIDATION = get_bool_env('DISABLE_PROVIDER_CONFIG_VALIDATION')

        # For temp use only
        # set default LLM provider, default is 'openai', support `azure_openai`
        self.DEFAULT_LLM_PROVIDER = get_env('DEFAULT_LLM_PROVIDER')

        # notion import setting
        self.NOTION_CLIENT_ID = get_env('NOTION_CLIENT_ID')
        self.NOTION_CLIENT_SECRET = get_env('NOTION_CLIENT_SECRET')
        self.NOTION_INTEGRATION_TYPE = get_env('NOTION_INTEGRATION_TYPE')
        self.NOTION_INTERNAL_SECRET = get_env('NOTION_INTERNAL_SECRET')
        self.NOTION_INTEGRATION_TOKEN = get_env('NOTION_INTEGRATION_TOKEN')


class CloudEditionConfig(Config):

    def __init__(self):
        super().__init__()

        self.EDITION = "CLOUD"

        self.GITHUB_CLIENT_ID = get_env('GITHUB_CLIENT_ID')
        self.GITHUB_CLIENT_SECRET = get_env('GITHUB_CLIENT_SECRET')
        self.GOOGLE_CLIENT_ID = get_env('GOOGLE_CLIENT_ID')
        self.GOOGLE_CLIENT_SECRET = get_env('GOOGLE_CLIENT_SECRET')
        self.OAUTH_REDIRECT_PATH = get_env('OAUTH_REDIRECT_PATH')


class TestConfig(Config):

    def __init__(self):
        super().__init__()

        self.EDITION = "SELF_HOSTED"
        self.TESTING = True

        db_credentials = {
            key: get_env(key) for key in ['DB_USERNAME', 'DB_PASSWORD', 'DB_HOST', 'DB_PORT']
        }

        # use a different database for testing: dify_test
        self.SQLALCHEMY_DATABASE_URI = f"postgresql://{db_credentials['DB_USERNAME']}:{db_credentials['DB_PASSWORD']}@{db_credentials['DB_HOST']}:{db_credentials['DB_PORT']}/dify_test"<|MERGE_RESOLUTION|>--- conflicted
+++ resolved
@@ -78,21 +78,12 @@
 
     def __init__(self):
         # app settings
-<<<<<<< HEAD
-        self.CONSOLE_API_URL = get_env('CONSOLE_API_URL') if get_env('CONSOLE_API_URL') else get_env('CONSOLE_URL')
-        self.CONSOLE_WEB_URL = get_env('CONSOLE_WEB_URL') if get_env('CONSOLE_WEB_URL') else get_env('CONSOLE_URL')
-        self.SERVICE_API_URL = get_env('SERVICE_API_URL') if get_env('SERVICE_API_URL') else get_env('API_URL')
-        self.APP_WEB_URL = get_env('APP_WEB_URL') if get_env('APP_WEB_URL') else get_env('APP_URL')
-        self.APP_API_URL = get_env('APP_API_URL') if get_env('APP_API_URL') else get_env('APP_URL')
-        self.CURRENT_VERSION = "0.3.7"
-=======
         self.CONSOLE_API_URL = get_env('CONSOLE_URL') if get_env('CONSOLE_URL') else get_env('CONSOLE_API_URL')
         self.CONSOLE_WEB_URL = get_env('CONSOLE_URL') if get_env('CONSOLE_URL') else get_env('CONSOLE_WEB_URL')
         self.SERVICE_API_URL = get_env('API_URL') if get_env('API_URL') else get_env('SERVICE_API_URL')
         self.APP_WEB_URL = get_env('APP_URL') if get_env('APP_URL') else get_env('APP_WEB_URL')
         self.APP_API_URL = get_env('APP_URL') if get_env('APP_URL') else get_env('APP_API_URL')
-        self.CURRENT_VERSION = "0.3.6"
->>>>>>> 5f9e1fdf
+        self.CURRENT_VERSION = "0.3.7"
         self.COMMIT_SHA = get_env('COMMIT_SHA')
         self.EDITION = "SELF_HOSTED"
         self.DEPLOY_ENV = get_env('DEPLOY_ENV')
