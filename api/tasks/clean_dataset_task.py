--- conflicted
+++ resolved
@@ -49,20 +49,14 @@
             logging.info(click.style('No documents found for dataset: {}'.format(dataset_id), fg='green'))
         else:
             logging.info(click.style('Cleaning documents for dataset: {}'.format(dataset_id), fg='green'))
+            # Specify the index type before initializing the index processor
+            if doc_form is None:
+                raise ValueError("Index type must be specified.")
             index_processor = IndexProcessorFactory(doc_form).init_index_processor()
             index_processor.clean(dataset, None)
 
-<<<<<<< HEAD
-        # Specify the index type before initializing the index processor
-        if doc_form is None:
-            raise ValueError("Index type must be specified.")
-        index_processor = IndexProcessorFactory(doc_form).init_index_processor()
-
-        index_processor.clean(dataset, None)
-=======
             for document in documents:
                 db.session.delete(document)
->>>>>>> a6cecba8
 
             for segment in segments:
                 db.session.delete(segment)
