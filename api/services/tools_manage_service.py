--- conflicted
+++ resolved
@@ -18,13 +18,7 @@
 from core.tools.tool_manager import ToolManager
 from core.tools.utils.configuration import ToolConfiguration
 from core.tools.utils.encoder import serialize_base_model_array, serialize_base_model_dict
-<<<<<<< HEAD
-from api.core.tools.utils.configuration import ToolConfiguration
-from core.tools.errors import ToolProviderCredentialValidationError, ToolProviderNotFoundError, ToolNotFoundError
-
-=======
 from core.tools.utils.parser import ApiBasedToolSchemaParser
->>>>>>> 19101781
 from extensions.ext_database import db
 from models.tools import ApiToolProvider, BuiltinToolProvider
 
@@ -448,11 +442,7 @@
         ).first()
 
         if provider is None:
-<<<<<<< HEAD
-            raise ValueError(f'you have not added provider {provider}')
-=======
             raise ValueError(f'you have not added provider {provider_name}')
->>>>>>> 19101781
         
         db.session.delete(provider)
         db.session.commit()
@@ -490,11 +480,7 @@
         ).first()
 
         if provider is None:
-<<<<<<< HEAD
-            raise ValueError(f'you have not added provider {provider}')
-=======
             raise ValueError(f'you have not added provider {provider_name}')
->>>>>>> 19101781
         
         db.session.delete(provider)
         db.session.commit()
