--- conflicted
+++ resolved
@@ -17,11 +17,7 @@
 from extensions.ext_database import db
 from models.account import Account
 from models.dataset import Dataset, DatasetQuery, DocumentSegment
-<<<<<<< HEAD
 from sklearn.manifold import TSNE
-=======
-from services.retrieval_service import RetrievalService
->>>>>>> 963d9b60
 
 default_retrieval_model = {
     'search_method': 'semantic_search',
