--- conflicted
+++ resolved
@@ -37,12 +37,9 @@
         # is streaming mode
         inputs = args['inputs']
         query = args['query']
-<<<<<<< HEAD
         files = args['files'] if 'files' in args and args['files'] else []
-=======
         auto_generate_name = args['auto_generate_name'] \
             if 'auto_generate_name' in args else True
->>>>>>> 115f247a
 
         if app_model.mode != 'completion' and not query:
             raise ValueError('query is required')
