--- conflicted
+++ resolved
@@ -37,12 +37,10 @@
         # is streaming mode
         inputs = args['inputs']
         query = args['query']
-<<<<<<< HEAD
         auto_generate_name = args['auto_generate_name'] \
             if 'auto_generate_name' in args else True
-=======
+        
         files = args['files'] if 'files' in args and args['files'] else []
->>>>>>> d4948179
 
         if app_model.mode != 'completion' and not query:
             raise ValueError('query is required')
