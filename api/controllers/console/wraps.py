--- conflicted
+++ resolved
@@ -63,11 +63,9 @@
                     abort(403, error_msg)
                 elif resource == 'vector_space' and 0 < vector_space['limit'] <= vector_space['size']:
                     abort(403, error_msg)
-<<<<<<< HEAD
                 elif resource == 'annotation' and 0 < annotation_quota_limit['limit'] <= annotation_quota_limit['size']:
-=======
+                    abort(403, error_msg)
                 elif resource == 'workspace_custom' and not billing_info['can_replace_logo']:
->>>>>>> 8a4d5262
                     abort(403, error_msg)
                 else:
                     return view(*args, **kwargs)
