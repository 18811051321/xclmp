--- conflicted
+++ resolved
@@ -16,17 +16,11 @@
     app_pagination_fields,
 )
 from libs.login import login_required
-<<<<<<< HEAD
-from models.model import App, AppModelConfig, Site
-from services.app_model_config_service import AppModelConfigService
-from services.tag_service import TagService
-=======
 from services.app_service import AppService
 from models.model import App, AppModelConfig, AppMode
 from core.tools.utils.configuration import ToolParameterConfigurationManager
 from core.tools.tool_manager import ToolManager
->>>>>>> a33b7743
-
+from services.tag_service import TagService
 
 ALLOW_CREATE_APP_MODES = ['chat', 'agent-chat', 'advanced-chat', 'workflow', 'completion']
 
@@ -51,14 +45,6 @@
         # get app list
         app_service = AppService()
         app_pagination = app_service.get_paginate_apps(current_user.current_tenant_id, args)
-
-<<<<<<< HEAD
-        if args['mode'] == 'completion':
-            filters.append(App.mode == 'completion')
-        elif args['mode'] == 'chat':
-            filters.append(App.mode == 'chat')
-        else:
-            pass
 
         if 'name' in args and args['name']:
             filters.append(App.name.ilike(f'%{args["name"]}%'))
@@ -86,9 +72,6 @@
         )
 
         return app_models
-=======
-        return app_pagination
->>>>>>> a33b7743
 
     @setup_required
     @login_required
