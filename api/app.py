# -*- coding:utf-8 -*-
import os

from werkzeug.exceptions import Unauthorized

if not os.environ.get("DEBUG") or os.environ.get("DEBUG").lower() != 'true':
    from gevent import monkey
    monkey.patch_all()
    if os.environ.get("VECTOR_STORE") == 'milvus':
        import grpc.experimental.gevent
        grpc.experimental.gevent.init_gevent()

    import langchain
    langchain.verbose = True

import time
import logging
import json
import threading

from flask import Flask, request, Response
from flask_cors import CORS

from core.model_providers.providers import hosted
from extensions import ext_celery, ext_sentry, ext_redis, ext_login, ext_migrate, \
<<<<<<< HEAD
    ext_database, ext_storage, ext_mail, ext_stripe, ext_code_based_extension, ext_hosting_provider
=======
    ext_database, ext_storage, ext_mail, ext_code_based_extension
>>>>>>> c09184fd
from extensions.ext_database import db
from extensions.ext_login import login_manager

# DO NOT REMOVE BELOW
from models import model, account, dataset, web, task, source, tool
from events import event_handlers
# DO NOT REMOVE ABOVE

from config import Config, CloudEditionConfig
from commands import register_commands
from services.account_service import AccountService
from libs.passport import PassportService

import warnings
warnings.simplefilter("ignore", ResourceWarning)

# fix windows platform
if os.name == "nt":
    os.system('tzutil /s "UTC"')    
else:
    os.environ['TZ'] = 'UTC'
    time.tzset()


class DifyApp(Flask):
    pass

# -------------
# Configuration
# -------------


config_type = os.getenv('EDITION', default='SELF_HOSTED')  # ce edition first

# ----------------------------
# Application Factory Function
# ----------------------------


def create_app(test_config=None) -> Flask:
    app = DifyApp(__name__)

    if test_config:
        app.config.from_object(test_config)
    else:
        if config_type == "CLOUD":
            app.config.from_object(CloudEditionConfig())
        else:
            app.config.from_object(Config())

    app.secret_key = app.config['SECRET_KEY']

    logging.basicConfig(level=app.config.get('LOG_LEVEL', 'INFO'))

    initialize_extensions(app)
    register_blueprints(app)
    register_commands(app)

    # TODO remove it
    hosted.init_app(app)

    return app


def initialize_extensions(app):
    # Since the application instance is now created, pass it to each Flask
    # extension instance to bind it to the Flask application instance (app)
    ext_code_based_extension.init()
    ext_database.init_app(app)
    ext_migrate.init(app, db)
    ext_redis.init_app(app)
    ext_storage.init_app(app)
    ext_celery.init_app(app)
    ext_login.init_app(app)
    ext_mail.init_app(app)
    ext_hosting_provider.init_app(app)
    ext_sentry.init_app(app)


# Flask-Login configuration
@login_manager.request_loader
def load_user_from_request(request_from_flask_login):
    """Load user based on the request."""
    if request.blueprint == 'console':
        # Check if the user_id contains a dot, indicating the old format
        auth_header = request.headers.get('Authorization', '')
        if ' ' not in auth_header:
            raise Unauthorized('Invalid Authorization header format. Expected \'Bearer <api-key>\' format.')
        auth_scheme, auth_token = auth_header.split(None, 1)
        auth_scheme = auth_scheme.lower()
        if auth_scheme != 'bearer':
            raise Unauthorized('Invalid Authorization header format. Expected \'Bearer <api-key>\' format.')
        
        decoded = PassportService().verify(auth_token)
        user_id = decoded.get('user_id')

        return AccountService.load_user(user_id)
    else:
        return None

@login_manager.unauthorized_handler
def unauthorized_handler():
    """Handle unauthorized requests."""
    return Response(json.dumps({
        'code': 'unauthorized',
        'message': "Unauthorized."
    }), status=401, content_type="application/json")


# register blueprint routers
def register_blueprints(app):
    from controllers.service_api import bp as service_api_bp
    from controllers.web import bp as web_bp
    from controllers.console import bp as console_app_bp
    from controllers.files import bp as files_bp

    CORS(service_api_bp,
         allow_headers=['Content-Type', 'Authorization', 'X-App-Code'],
         methods=['GET', 'PUT', 'POST', 'DELETE', 'OPTIONS', 'PATCH']
         )
    app.register_blueprint(service_api_bp)

    CORS(web_bp,
         resources={
             r"/*": {"origins": app.config['WEB_API_CORS_ALLOW_ORIGINS']}},
         supports_credentials=True,
         allow_headers=['Content-Type', 'Authorization', 'X-App-Code'],
         methods=['GET', 'PUT', 'POST', 'DELETE', 'OPTIONS', 'PATCH'],
         expose_headers=['X-Version', 'X-Env']
         )

    app.register_blueprint(web_bp)

    CORS(console_app_bp,
         resources={
             r"/*": {"origins": app.config['CONSOLE_CORS_ALLOW_ORIGINS']}},
         supports_credentials=True,
         allow_headers=['Content-Type', 'Authorization'],
         methods=['GET', 'PUT', 'POST', 'DELETE', 'OPTIONS', 'PATCH'],
         expose_headers=['X-Version', 'X-Env']
         )

    app.register_blueprint(console_app_bp)

    CORS(files_bp,
         allow_headers=['Content-Type'],
         methods=['GET', 'PUT', 'POST', 'DELETE', 'OPTIONS', 'PATCH']
         )
    app.register_blueprint(files_bp)


# create app
app = create_app()
celery = app.extensions["celery"]


if app.config['TESTING']:
    print("App is running in TESTING mode")


@app.after_request
def after_request(response):
    """Add Version headers to the response."""
    response.set_cookie('remember_token', '', expires=0)
    response.headers.add('X-Version', app.config['CURRENT_VERSION'])
    response.headers.add('X-Env', app.config['DEPLOY_ENV'])
    return response


@app.route('/health')
def health():
    return Response(json.dumps({
        'status': 'ok',
        'version': app.config['CURRENT_VERSION']
    }), status=200, content_type="application/json")


@app.route('/threads')
def threads():
    num_threads = threading.active_count()
    threads = threading.enumerate()

    thread_list = []
    for thread in threads:
        thread_name = thread.name
        thread_id = thread.ident
        is_alive = thread.is_alive()

        thread_list.append({
            'name': thread_name,
            'id': thread_id,
            'is_alive': is_alive
        })

    return {
        'thread_num': num_threads,
        'threads': thread_list
    }


@app.route('/db-pool-stat')
def pool_stat():
    engine = db.engine
    return {
        'pool_size': engine.pool.size(),
        'checked_in_connections': engine.pool.checkedin(),
        'checked_out_connections': engine.pool.checkedout(),
        'overflow_connections': engine.pool.overflow(),
        'connection_timeout': engine.pool.timeout(),
        'recycle_time': db.engine.pool._recycle
    }


if __name__ == '__main__':
    app.run(host='0.0.0.0', port=5001)<|MERGE_RESOLUTION|>--- conflicted
+++ resolved
@@ -23,11 +23,7 @@
 
 from core.model_providers.providers import hosted
 from extensions import ext_celery, ext_sentry, ext_redis, ext_login, ext_migrate, \
-<<<<<<< HEAD
-    ext_database, ext_storage, ext_mail, ext_stripe, ext_code_based_extension, ext_hosting_provider
-=======
-    ext_database, ext_storage, ext_mail, ext_code_based_extension
->>>>>>> c09184fd
+    ext_database, ext_storage, ext_mail, ext_code_based_extension, ext_hosting_provider
 from extensions.ext_database import db
 from extensions.ext_login import login_manager
 
