from enum import Enum
from typing import Optional

from pydantic import BaseModel

from core.tools.entities.common_entities import I18nObject
from core.tools.entities.tool_entities import ToolProviderCredentials
from core.tools.tool.tool import ToolParameter
<<<<<<< HEAD
=======

>>>>>>> 19101781

class UserToolProvider(BaseModel):
    class ProviderType(Enum):
        BUILTIN = "builtin"
        APP = "app"
        API = "api"

    id: str
    author: str
    name: str # identifier
    description: I18nObject
    icon: str
    label: I18nObject # label
    type: ProviderType
    team_credentials: dict = None
    is_team_authorization: bool = False
    allow_delete: bool = True

    def to_dict(self) -> dict:
        return {
            'id': self.id,
            'author': self.author,
            'name': self.name,
            'description': self.description.to_dict(),
            'icon': self.icon,
            'label': self.label.to_dict(),
            'type': self.type.value,
            'team_credentials': self.team_credentials,
            'is_team_authorization': self.is_team_authorization,
            'allow_delete': self.allow_delete
        }

class UserToolProviderCredentials(BaseModel):
    credentials: dict[str, ToolProviderCredentials]

class UserTool(BaseModel):
    author: str
    name: str # identifier
    label: I18nObject # label
    description: I18nObject
<<<<<<< HEAD
    parameters: Optional[List[ToolParameter]]
=======
    parameters: Optional[list[ToolParameter]]
>>>>>>> 19101781
<|MERGE_RESOLUTION|>--- conflicted
+++ resolved
@@ -6,10 +6,6 @@
 from core.tools.entities.common_entities import I18nObject
 from core.tools.entities.tool_entities import ToolProviderCredentials
 from core.tools.tool.tool import ToolParameter
-<<<<<<< HEAD
-=======
-
->>>>>>> 19101781
 
 class UserToolProvider(BaseModel):
     class ProviderType(Enum):
@@ -50,8 +46,4 @@
     name: str # identifier
     label: I18nObject # label
     description: I18nObject
-<<<<<<< HEAD
-    parameters: Optional[List[ToolParameter]]
-=======
-    parameters: Optional[list[ToolParameter]]
->>>>>>> 19101781
+    parameters: Optional[list[ToolParameter]]