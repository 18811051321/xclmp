--- conflicted
+++ resolved
@@ -1,12 +1,5 @@
-<<<<<<< HEAD
-from core.tools.tool.builtin_tool import BuiltinTool
-from core.tools.entities.tool_entities import ToolInvokeMessage, ToolParameter
-from core.tools.provider.builtin.vectorizer.tools.test_data import VECTORIZER_ICON_PNG
-from core.tools.errors import ToolProviderCredentialValidationError
-=======
 from base64 import b64decode
 from typing import Any, Union
->>>>>>> 19101781
 
 from httpx import post
 
@@ -17,13 +10,8 @@
 
 
 class VectorizerTool(BuiltinTool):
-<<<<<<< HEAD
-    def _invoke(self, user_id: str, tool_parameters: Dict[str, Any]) \
-        -> Union[ToolInvokeMessage, List[ToolInvokeMessage]]:
-=======
     def _invoke(self, user_id: str, tool_parameters: dict[str, Any]) \
         -> Union[ToolInvokeMessage, list[ToolInvokeMessage]]:
->>>>>>> 19101781
         """
             invoke tools
         """
@@ -68,11 +56,7 @@
                                     meta={'mime_type': 'image/svg+xml'})
         ]
     
-<<<<<<< HEAD
-    def get_runtime_parameters(self) -> List[ToolParameter]:
-=======
     def get_runtime_parameters(self) -> list[ToolParameter]:
->>>>>>> 19101781
         """
         override the runtime parameters
         """
