--- conflicted
+++ resolved
@@ -3,28 +3,9 @@
 from typing import List
 from yaml import load, FullLoader
 
-<<<<<<< HEAD
 import os.path
 
 position = {}
-=======
-position = {
-    'google': 1,
-    'wikipedia': 2,
-    'dalle': 3,
-    'webscraper': 4,
-    'wolframalpha': 5,
-    'chart': 6,
-    'time': 7,
-    'yahoo': 8,
-    'stablediffusion': 9,
-    'vectorizer': 10,
-    'youtube': 11,
-    'github': 12,
-    'gaode': 13
-}
->>>>>>> c97b7f67
-
 
 class BuiltinToolProviderSort:
     @staticmethod
