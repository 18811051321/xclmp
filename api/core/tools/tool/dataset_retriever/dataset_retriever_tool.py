<<<<<<< HEAD
from typing import List, Optional, Type
=======
import threading
from typing import Optional

from flask import current_app
from langchain.tools import BaseTool
from pydantic import BaseModel, Field
>>>>>>> 963d9b60

from core.callback_handler.index_tool_callback_handler import DatasetIndexToolCallbackHandler
from core.rag.datasource.retrieval_service import RetrievalService
from extensions.ext_database import db
<<<<<<< HEAD
from langchain.tools import BaseTool
from models.dataset import Dataset, Document, DocumentSegment
from pydantic import BaseModel, Field
=======
from models.dataset import Dataset, Document, DocumentSegment
from services.retrieval_service import RetrievalService
>>>>>>> 963d9b60

default_retrieval_model = {
    'search_method': 'semantic_search',
    'reranking_enable': False,
    'reranking_model': {
        'reranking_provider_name': '',
        'reranking_model_name': ''
    },
    'top_k': 2,
    'score_threshold_enabled': False
}


class DatasetRetrieverToolInput(BaseModel):
    query: str = Field(..., description="Query for the dataset to be used to retrieve the dataset.")


class DatasetRetrieverTool(BaseTool):
    """Tool for querying a Dataset."""
    name: str = "dataset"
    args_schema: type[BaseModel] = DatasetRetrieverToolInput
    description: str = "use this to retrieve a dataset. "

    tenant_id: str
    dataset_id: str
    top_k: int = 2
    score_threshold: Optional[float] = None
    hit_callbacks: list[DatasetIndexToolCallbackHandler] = []
    return_resource: bool
    retriever_from: str

    @classmethod
    def from_dataset(cls, dataset: Dataset, **kwargs):
        description = dataset.description
        if not description:
            description = 'useful for when you want to answer queries about the ' + dataset.name

        description = description.replace('\n', '').replace('\r', '')
        return cls(
            name=f'dataset-{dataset.id}',
            tenant_id=dataset.tenant_id,
            dataset_id=dataset.id,
            description=description,
            **kwargs
        )

    def _run(self, query: str) -> str:
        dataset = db.session.query(Dataset).filter(
            Dataset.tenant_id == self.tenant_id,
            Dataset.id == self.dataset_id
        ).first()

        if not dataset:
            return ''

        for hit_callback in self.hit_callbacks:
            hit_callback.on_query(query, dataset.id)

        # get retrieval model , if the model is not setting , using default
        retrieval_model = dataset.retrieval_model if dataset.retrieval_model else default_retrieval_model
        if dataset.indexing_technique == "economy":
            # use keyword table query
            documents = RetrievalService.retrieve(retrival_method=retrieval_model['search_method'],
                                                  dataset_id=dataset.id,
                                                  query=query,
                                                  top_k=self.top_k
                                                  )
            return str("\n".join([document.page_content for document in documents]))
        else:
            if self.top_k > 0:
                # retrieval source
                documents = RetrievalService.retrieve(retrival_method=retrieval_model['search_method'],
                                                      dataset_id=dataset.id,
                                                      query=query,
                                                      top_k=self.top_k,
                                                      score_threshold=retrieval_model['score_threshold']
                                                      if retrieval_model['score_threshold_enabled'] else None,
                                                      reranking_model=retrieval_model['reranking_model']
                                                      if retrieval_model['reranking_enable'] else None
                                                      )
            else:
                documents = []

            for hit_callback in self.hit_callbacks:
                hit_callback.on_tool_end(documents)
            document_score_list = {}
            if dataset.indexing_technique != "economy":
                for item in documents:
                    if 'score' in item.metadata and item.metadata['score']:
                        document_score_list[item.metadata['doc_id']] = item.metadata['score']
            document_context_list = []
            index_node_ids = [document.metadata['doc_id'] for document in documents]
            segments = DocumentSegment.query.filter(DocumentSegment.dataset_id == self.dataset_id,
                                                    DocumentSegment.completed_at.isnot(None),
                                                    DocumentSegment.status == 'completed',
                                                    DocumentSegment.enabled == True,
                                                    DocumentSegment.index_node_id.in_(index_node_ids)
                                                    ).all()

            if segments:
                index_node_id_to_position = {id: position for position, id in enumerate(index_node_ids)}
                sorted_segments = sorted(segments,
                                         key=lambda segment: index_node_id_to_position.get(segment.index_node_id,
                                                                                           float('inf')))
                for segment in sorted_segments:
                    if segment.answer:
                        document_context_list.append(f'question:{segment.content} answer:{segment.answer}')
                    else:
                        document_context_list.append(segment.content)
                if self.return_resource:
                    context_list = []
                    resource_number = 1
                    for segment in sorted_segments:
                        context = {}
                        document = Document.query.filter(Document.id == segment.document_id,
                                                         Document.enabled == True,
                                                         Document.archived == False,
                                                         ).first()
                        if dataset and document:
                            source = {
                                'position': resource_number,
                                'dataset_id': dataset.id,
                                'dataset_name': dataset.name,
                                'document_id': document.id,
                                'document_name': document.name,
                                'data_source_type': document.data_source_type,
                                'segment_id': segment.id,
                                'retriever_from': self.retriever_from,
                                'score': document_score_list.get(segment.index_node_id, None)

                            }
                            if self.retriever_from == 'dev':
                                source['hit_count'] = segment.hit_count
                                source['word_count'] = segment.word_count
                                source['segment_position'] = segment.position
                                source['index_node_hash'] = segment.index_node_hash
                            if segment.answer:
                                source['content'] = f'question:{segment.content} \nanswer:{segment.answer}'
                            else:
                                source['content'] = segment.content
                            context_list.append(source)
                        resource_number += 1

                    for hit_callback in self.hit_callbacks:
                        hit_callback.return_retriever_resource_info(context_list)

            return str("\n".join(document_context_list))

    async def _arun(self, tool_input: str) -> str:
        raise NotImplementedError()<|MERGE_RESOLUTION|>--- conflicted
+++ resolved
@@ -1,25 +1,15 @@
-<<<<<<< HEAD
 from typing import List, Optional, Type
-=======
 import threading
-from typing import Optional
-
 from flask import current_app
 from langchain.tools import BaseTool
 from pydantic import BaseModel, Field
->>>>>>> 963d9b60
 
 from core.callback_handler.index_tool_callback_handler import DatasetIndexToolCallbackHandler
 from core.rag.datasource.retrieval_service import RetrievalService
 from extensions.ext_database import db
-<<<<<<< HEAD
 from langchain.tools import BaseTool
 from models.dataset import Dataset, Document, DocumentSegment
 from pydantic import BaseModel, Field
-=======
-from models.dataset import Dataset, Document, DocumentSegment
-from services.retrieval_service import RetrievalService
->>>>>>> 963d9b60
 
 default_retrieval_model = {
     'search_method': 'semantic_search',
