from typing import Optional, cast, Any, List

import requests
import weaviate
from langchain.embeddings.base import Embeddings
from langchain.schema import Document, BaseRetriever
from langchain.vectorstores import VectorStore
from pydantic import BaseModel, root_validator

from core.index.base import BaseIndex
from core.index.vector_index.base import BaseVectorIndex
from core.vector_store.weaviate_vector_store import WeaviateVectorStore
from models.dataset import Dataset


class WeaviateConfig(BaseModel):
    endpoint: str
    api_key: Optional[str]
    batch_size: int = 100

    @root_validator()
    def validate_config(cls, values: dict) -> dict:
        if not values['endpoint']:
            raise ValueError("config WEAVIATE_ENDPOINT is required")
        return values


class WeaviateVectorIndex(BaseVectorIndex):

    def __init__(self, dataset: Dataset, config: WeaviateConfig, embeddings: Embeddings):
        super().__init__(dataset, embeddings)
        self._client = self._init_client(config)

    def _init_client(self, config: WeaviateConfig) -> weaviate.Client:
        auth_config = weaviate.auth.AuthApiKey(api_key=config.api_key)

        weaviate.connect.connection.has_grpc = False

        try:
            client = weaviate.Client(
                url=config.endpoint,
                auth_client_secret=auth_config,
                timeout_config=(5, 60),
                startup_period=None
            )
        except requests.exceptions.ConnectionError:
            raise ConnectionError("Vector database connection error")

        client.batch.configure(
            # `batch_size` takes an `int` value to enable auto-batching
            # (`None` is used for manual batching)
            batch_size=config.batch_size,
            # dynamically update the `batch_size` based on import speed
            dynamic=True,
            # `timeout_retries` takes an `int` value to retry on time outs
            timeout_retries=3,
        )

        return client

    def get_type(self) -> str:
        return 'weaviate'

    def get_index_name(self, dataset: Dataset) -> str:
        if self.dataset.index_struct_dict:
            class_prefix: str = self.dataset.index_struct_dict['vector_store']['class_prefix']
            if not class_prefix.endswith('_Node'):
                # original class_prefix
                class_prefix += '_Node'

            return class_prefix

        dataset_id = dataset.id
        return "Vector_index_" + dataset_id.replace("-", "_") + '_Node'

    def to_index_struct(self) -> dict:
        return {
            "type": self.get_type(),
            "vector_store": {"class_prefix": self.get_index_name(self.dataset)}
        }

    def create(self, texts: list[Document], **kwargs) -> BaseIndex:
        uuids = self._get_uuids(texts)
        self._vector_store = WeaviateVectorStore.from_documents(
            texts,
            self._embeddings,
            client=self._client,
            index_name=self.get_index_name(self.dataset),
            uuids=uuids,
            by_text=False
        )

        return self

    def create_with_collection_name(self, texts: list[Document], collection_name: str, **kwargs) -> BaseIndex:
        uuids = self._get_uuids(texts)
        self._vector_store = WeaviateVectorStore.from_documents(
            texts,
            self._embeddings,
            client=self._client,
            index_name=self.get_index_name(self.dataset),
            uuids=uuids,
            by_text=False
        )

        return self


    def _get_vector_store(self) -> VectorStore:
        """Only for created index."""
        if self._vector_store:
            return self._vector_store

        attributes = ['doc_id', 'dataset_id', 'document_id', 'doc_hash']
        if self._is_origin():
            attributes = ['doc_id']

        return WeaviateVectorStore(
            client=self._client,
            index_name=self.get_index_name(self.dataset),
            text_key='text',
            embedding=self._embeddings,
            attributes=attributes,
            by_text=False
        )

    def _get_vector_store_class(self) -> type:
        return WeaviateVectorStore

    def delete_by_document_id(self, document_id: str):
        if self._is_origin():
            self.recreate_dataset(self.dataset)
            return

        vector_store = self._get_vector_store()
        vector_store = cast(self._get_vector_store_class(), vector_store)

        vector_store.del_texts({
            "operator": "Equal",
            "path": ["document_id"],
            "valueText": document_id
        })

<<<<<<< HEAD
    def delete_by_metadata_field(self, key: str, value: str):
=======
    def delete_by_group_id(self, group_id: str):
        if self._is_origin():
            self.recreate_dataset(self.dataset)
            return
>>>>>>> d5695b31

        vector_store = self._get_vector_store()
        vector_store = cast(self._get_vector_store_class(), vector_store)

<<<<<<< HEAD
        vector_store.del_texts({
            "operator": "Equal",
            "path": [key],
            "valueText": value
        })
=======
        vector_store.delete()
>>>>>>> d5695b31

    def _is_origin(self):
        if self.dataset.index_struct_dict:
            class_prefix: str = self.dataset.index_struct_dict['vector_store']['class_prefix']
            if not class_prefix.endswith('_Node'):
                # original class_prefix
                return True

        return False

    def search_by_full_text_index(self, query: str, **kwargs: Any) -> List[Document]:
        vector_store = self._get_vector_store()
        vector_store = cast(self._get_vector_store_class(), vector_store)
        return vector_store.similarity_search_by_bm25(query, kwargs.get('top_k', 2), **kwargs)
<|MERGE_RESOLUTION|>--- conflicted
+++ resolved
@@ -141,27 +141,26 @@
             "valueText": document_id
         })
 
-<<<<<<< HEAD
     def delete_by_metadata_field(self, key: str, value: str):
-=======
-    def delete_by_group_id(self, group_id: str):
-        if self._is_origin():
-            self.recreate_dataset(self.dataset)
-            return
->>>>>>> d5695b31
 
         vector_store = self._get_vector_store()
         vector_store = cast(self._get_vector_store_class(), vector_store)
 
-<<<<<<< HEAD
         vector_store.del_texts({
             "operator": "Equal",
             "path": [key],
             "valueText": value
         })
-=======
+
+    def delete_by_group_id(self, group_id: str):
+        if self._is_origin():
+            self.recreate_dataset(self.dataset)
+            return
+
+        vector_store = self._get_vector_store()
+        vector_store = cast(self._get_vector_store_class(), vector_store)
+
         vector_store.delete()
->>>>>>> d5695b31
 
     def _is_origin(self):
         if self.dataset.index_struct_dict:
