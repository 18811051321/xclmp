--- conflicted
+++ resolved
@@ -251,11 +251,7 @@
         tool = Tool(
             name="current_datetime",
             description="A tool when you want to get the current date, time, week, month or year, "
-<<<<<<< HEAD
-                        "and the time zone is UTC+0000.",
-=======
                         "and the time zone is UTC.",
->>>>>>> 1d34ccb8
             func=helper.get_current_datetime,
             callbacks=[DifyStdOutCallbackHandler()]
         )
