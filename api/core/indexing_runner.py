import concurrent
import datetime
import json
import logging
import re
import threading
import time
import uuid
from concurrent.futures import ThreadPoolExecutor
from typing import Optional, List, cast

from flask_login import current_user
from langchain.schema import Document
from langchain.text_splitter import RecursiveCharacterTextSplitter, TextSplitter

from core.data_loader.file_extractor import FileExtractor
from core.data_loader.loader.notion import NotionLoader
from core.docstore.dataset_docstore import DatesetDocumentStore
from core.generator.llm_generator import LLMGenerator
from core.index.index import IndexBuilder
from core.llm.error import ProviderTokenNotInitError
from core.llm.llm_builder import LLMBuilder
from core.llm.streamable_open_ai import StreamableOpenAI
from core.spiltter.fixed_text_splitter import FixedRecursiveCharacterTextSplitter
from core.llm.token_calculator import TokenCalculator
from extensions.ext_database import db
from extensions.ext_redis import redis_client
from extensions.ext_storage import storage
from libs import helper
from models.dataset import Document as DatasetDocument
from models.dataset import Dataset, DocumentSegment, DatasetProcessRule
from models.model import UploadFile
from models.source import DataSourceBinding


class IndexingRunner:

    def __init__(self, embedding_model_name: str = "text-embedding-ada-002"):
        self.storage = storage
        self.embedding_model_name = embedding_model_name

    def run(self, dataset_documents: List[DatasetDocument]):
        """Run the indexing process."""
        for dataset_document in dataset_documents:
            try:
                # get dataset
                dataset = Dataset.query.filter_by(
                    id=dataset_document.dataset_id
                ).first()

                if not dataset:
                    raise ValueError("no dataset found")

                # load file
                text_docs = self._load_data(dataset_document)

                # get the process rule
                processing_rule = db.session.query(DatasetProcessRule). \
                    filter(DatasetProcessRule.id == dataset_document.dataset_process_rule_id). \
                    first()

                # get splitter
                splitter = self._get_splitter(processing_rule)

                # split to documents
                documents = self._step_split(
                    text_docs=text_docs,
                    splitter=splitter,
                    dataset=dataset,
                    dataset_document=dataset_document,
                    processing_rule=processing_rule
                )
                # new_documents = []
                # for document in documents:
                #     response = LLMGenerator.generate_qa_document(dataset.tenant_id, document.page_content)
                #     document_qa_list = self.format_split_text(response)
                #     for result in document_qa_list:
                #         document = Document(page_content=result['question'], metadata={'source': result['answer']})
                #         new_documents.append(document)
                # build index
                self._build_index(
                    dataset=dataset,
                    dataset_document=dataset_document,
                    documents=documents
                )
            except DocumentIsPausedException:
                raise DocumentIsPausedException('Document paused, document id: {}'.format(dataset_document.id))
            except ProviderTokenNotInitError as e:
                dataset_document.indexing_status = 'error'
                dataset_document.error = str(e.description)
                dataset_document.stopped_at = datetime.datetime.utcnow()
                db.session.commit()
            except Exception as e:
                logging.exception("consume document failed")
                dataset_document.indexing_status = 'error'
                dataset_document.error = str(e)
                dataset_document.stopped_at = datetime.datetime.utcnow()
                db.session.commit()

    def format_split_text(self, text):
        regex = r"Q\d+:\s*(.*?)\s*A\d+:\s*([\s\S]*?)(?=Q|$)"
        matches = re.findall(regex, text, re.MULTILINE)

        result = []
        for match in matches:
            q = match[0]
            a = match[1]
            if q and a:
                result.append({
                    "question": q,
                    "answer": re.sub(r"\n\s*", "\n", a.strip())
                })

        return result

    def run_in_splitting_status(self, dataset_document: DatasetDocument):
        """Run the indexing process when the index_status is splitting."""
        try:
            # get dataset
            dataset = Dataset.query.filter_by(
                id=dataset_document.dataset_id
            ).first()

            if not dataset:
                raise ValueError("no dataset found")

            # get exist document_segment list and delete
            document_segments = DocumentSegment.query.filter_by(
                dataset_id=dataset.id,
                document_id=dataset_document.id
            ).all()

            db.session.delete(document_segments)
            db.session.commit()

            # load file
            text_docs = self._load_data(dataset_document)

            # get the process rule
            processing_rule = db.session.query(DatasetProcessRule). \
                filter(DatasetProcessRule.id == dataset_document.dataset_process_rule_id). \
                first()

            # get splitter
            splitter = self._get_splitter(processing_rule)

            # split to documents
            documents = self._step_split(
                text_docs=text_docs,
                splitter=splitter,
                dataset=dataset,
                dataset_document=dataset_document,
                processing_rule=processing_rule
            )

            # build index
            self._build_index(
                dataset=dataset,
                dataset_document=dataset_document,
                documents=documents
            )
        except DocumentIsPausedException:
            raise DocumentIsPausedException('Document paused, document id: {}'.format(dataset_document.id))
        except ProviderTokenNotInitError as e:
            dataset_document.indexing_status = 'error'
            dataset_document.error = str(e.description)
            dataset_document.stopped_at = datetime.datetime.utcnow()
            db.session.commit()
        except Exception as e:
            logging.exception("consume document failed")
            dataset_document.indexing_status = 'error'
            dataset_document.error = str(e)
            dataset_document.stopped_at = datetime.datetime.utcnow()
            db.session.commit()

    def run_in_indexing_status(self, dataset_document: DatasetDocument):
        """Run the indexing process when the index_status is indexing."""
        try:
            # get dataset
            dataset = Dataset.query.filter_by(
                id=dataset_document.dataset_id
            ).first()

            if not dataset:
                raise ValueError("no dataset found")

            # get exist document_segment list and delete
            document_segments = DocumentSegment.query.filter_by(
                dataset_id=dataset.id,
                document_id=dataset_document.id
            ).all()

            documents = []
            if document_segments:
                for document_segment in document_segments:
                    # transform segment to node
                    if document_segment.status != "completed":
                        document = Document(
                            page_content=document_segment.content,
                            metadata={
                                "doc_id": document_segment.index_node_id,
                                "doc_hash": document_segment.index_node_hash,
                                "document_id": document_segment.document_id,
                                "dataset_id": document_segment.dataset_id,
                            }
                        )

                        documents.append(document)

            # build index
            self._build_index(
                dataset=dataset,
                dataset_document=dataset_document,
                documents=documents
            )
        except DocumentIsPausedException:
            raise DocumentIsPausedException('Document paused, document id: {}'.format(dataset_document.id))
        except ProviderTokenNotInitError as e:
            dataset_document.indexing_status = 'error'
            dataset_document.error = str(e.description)
            dataset_document.stopped_at = datetime.datetime.utcnow()
            db.session.commit()
        except Exception as e:
            logging.exception("consume document failed")
            dataset_document.indexing_status = 'error'
            dataset_document.error = str(e)
            dataset_document.stopped_at = datetime.datetime.utcnow()
            db.session.commit()

    def file_indexing_estimate(self, file_details: List[UploadFile], tmp_processing_rule: dict,
                               doc_form: str = None) -> dict:
        """
        Estimate the indexing for the document.
        """
        tokens = 0
        preview_texts = []
        total_segments = 0
        for file_detail in file_details:
            # load data from file
            text_docs = FileExtractor.load(file_detail)

            processing_rule = DatasetProcessRule(
                mode=tmp_processing_rule["mode"],
                rules=json.dumps(tmp_processing_rule["rules"])
            )

            # get splitter
            splitter = self._get_splitter(processing_rule)

            # split to documents
            documents = self._split_to_documents_for_estimate(
                text_docs=text_docs,
                splitter=splitter,
                processing_rule=processing_rule
            )
            total_segments += len(documents)
            for document in documents:
                if len(preview_texts) < 5:
                    preview_texts.append(document.page_content)

                tokens += TokenCalculator.get_num_tokens(self.embedding_model_name,
                                                         self.filter_string(document.page_content))
        if doc_form and doc_form == 'qa_model':
            if len(preview_texts) > 0:
                # qa model document
                llm: StreamableOpenAI = LLMBuilder.to_llm(
                    tenant_id=current_user.current_tenant_id,
                    model_name='gpt-3.5-turbo',
                    max_tokens=2000
                )
                response = LLMGenerator.generate_qa_document_sync(llm, preview_texts[0])
                document_qa_list = self.format_split_text(response)
                return {
                    "total_segments": total_segments * 20,
                    "tokens": total_segments * 2000,
                    "total_price": '{:f}'.format(
                        TokenCalculator.get_token_price('gpt-3.5-turbo', total_segments * 2000, 'completion')),
                    "currency": TokenCalculator.get_currency(self.embedding_model_name),
                    "qa_preview": document_qa_list,
                    "preview": preview_texts
                }
        return {
            "total_segments": total_segments,
            "tokens": tokens,
            "total_price": '{:f}'.format(TokenCalculator.get_token_price(self.embedding_model_name, tokens)),
            "currency": TokenCalculator.get_currency(self.embedding_model_name),
            "preview": preview_texts
        }

    def notion_indexing_estimate(self, notion_info_list: list, tmp_processing_rule: dict, doc_form: str = None) -> dict:
        """
        Estimate the indexing for the document.
        """
        # load data from notion
        tokens = 0
        preview_texts = []
        total_segments = 0
        for notion_info in notion_info_list:
            workspace_id = notion_info['workspace_id']
            data_source_binding = DataSourceBinding.query.filter(
                db.and_(
                    DataSourceBinding.tenant_id == current_user.current_tenant_id,
                    DataSourceBinding.provider == 'notion',
                    DataSourceBinding.disabled == False,
                    DataSourceBinding.source_info['workspace_id'] == f'"{workspace_id}"'
                )
            ).first()
            if not data_source_binding:
                raise ValueError('Data source binding not found.')

            for page in notion_info['pages']:
                loader = NotionLoader(
                    notion_access_token=data_source_binding.access_token,
                    notion_workspace_id=workspace_id,
                    notion_obj_id=page['page_id'],
                    notion_page_type=page['type']
                )
                documents = loader.load()

                processing_rule = DatasetProcessRule(
                    mode=tmp_processing_rule["mode"],
                    rules=json.dumps(tmp_processing_rule["rules"])
                )

                # get splitter
                splitter = self._get_splitter(processing_rule)

                # split to documents
                documents = self._split_to_documents_for_estimate(
                    text_docs=documents,
                    splitter=splitter,
                    processing_rule=processing_rule
                )
                total_segments += len(documents)
                for document in documents:
                    if len(preview_texts) < 5:
                        preview_texts.append(document.page_content)

                    tokens += TokenCalculator.get_num_tokens(self.embedding_model_name, document.page_content)
        if doc_form and doc_form == 'qa_model':
            if len(preview_texts) > 0:
                # qa model document
                llm: StreamableOpenAI = LLMBuilder.to_llm(
                    tenant_id=current_user.current_tenant_id,
                    model_name='gpt-3.5-turbo',
                    max_tokens=2000
                )
                response = LLMGenerator.generate_qa_document_sync(llm, preview_texts[0])
                document_qa_list = self.format_split_text(response)
                return {
                    "total_segments": total_segments * 20,
                    "tokens": total_segments * 2000,
                    "total_price": '{:f}'.format(
                        TokenCalculator.get_token_price('gpt-3.5-turbo', total_segments * 2000, 'completion')),
                    "currency": TokenCalculator.get_currency(self.embedding_model_name),
                    "qa_preview": document_qa_list,
                    "preview": preview_texts
                }
        return {
            "total_segments": total_segments,
            "tokens": tokens,
            "total_price": '{:f}'.format(TokenCalculator.get_token_price(self.embedding_model_name, tokens)),
            "currency": TokenCalculator.get_currency(self.embedding_model_name),
            "preview": preview_texts
        }

    def _load_data(self, dataset_document: DatasetDocument) -> List[Document]:
        # load file
        if dataset_document.data_source_type not in ["upload_file", "notion_import"]:
            return []

        data_source_info = dataset_document.data_source_info_dict
        text_docs = []
        if dataset_document.data_source_type == 'upload_file':
            if not data_source_info or 'upload_file_id' not in data_source_info:
                raise ValueError("no upload file found")

            file_detail = db.session.query(UploadFile). \
                filter(UploadFile.id == data_source_info['upload_file_id']). \
                one_or_none()

            text_docs = FileExtractor.load(file_detail)
        elif dataset_document.data_source_type == 'notion_import':
            loader = NotionLoader.from_document(dataset_document)
            text_docs = loader.load()

        # update document status to splitting
        self._update_document_index_status(
            document_id=dataset_document.id,
            after_indexing_status="splitting",
            extra_update_params={
                DatasetDocument.word_count: sum([len(text_doc.page_content) for text_doc in text_docs]),
                DatasetDocument.parsing_completed_at: datetime.datetime.utcnow()
            }
        )

        # replace doc id to document model id
        text_docs = cast(List[Document], text_docs)
        for text_doc in text_docs:
            # remove invalid symbol
            text_doc.page_content = self.filter_string(text_doc.page_content)
            text_doc.metadata['document_id'] = dataset_document.id
            text_doc.metadata['dataset_id'] = dataset_document.dataset_id

        return text_docs

    def filter_string(self, text):
        text = re.sub(r'<\|', '<', text)
        text = re.sub(r'\|>', '>', text)
        text = re.sub(r'[\x00-\x08\x0B\x0C\x0E-\x1F\x7F\x80-\xFF]', '', text)
        return text

    def _get_splitter(self, processing_rule: DatasetProcessRule) -> TextSplitter:
        """
        Get the NodeParser object according to the processing rule.
        """
        if processing_rule.mode == "custom":
            # The user-defined segmentation rule
            rules = json.loads(processing_rule.rules)
            segmentation = rules["segmentation"]
            if segmentation["max_tokens"] < 50 or segmentation["max_tokens"] > 1000:
                raise ValueError("Custom segment length should be between 50 and 1000.")

            separator = segmentation["separator"]
            if separator:
                separator = separator.replace('\\n', '\n')

            character_splitter = FixedRecursiveCharacterTextSplitter.from_tiktoken_encoder(
                chunk_size=segmentation["max_tokens"],
                chunk_overlap=0,
                fixed_separator=separator,
                separators=["\n\n", "。", ".", " ", ""]
            )
        else:
            # Automatic segmentation
            character_splitter = RecursiveCharacterTextSplitter.from_tiktoken_encoder(
                chunk_size=DatasetProcessRule.AUTOMATIC_RULES['segmentation']['max_tokens'],
                chunk_overlap=0,
                separators=["\n\n", "。", ".", " ", ""]
            )

        return character_splitter

    def _step_split(self, text_docs: List[Document], splitter: TextSplitter,
                    dataset: Dataset, dataset_document: DatasetDocument, processing_rule: DatasetProcessRule) \
            -> List[Document]:
        """
        Split the text documents into documents and save them to the document segment.
        """
        documents = self._split_to_documents(
            text_docs=text_docs,
            splitter=splitter,
            processing_rule=processing_rule,
            tenant_id=dataset.tenant_id,
            document_form=dataset_document.doc_form
        )

        # save node to document segment
        doc_store = DatesetDocumentStore(
            dataset=dataset,
            user_id=dataset_document.created_by,
            embedding_model_name=self.embedding_model_name,
            document_id=dataset_document.id
        )

        # add document segments
        doc_store.add_documents(documents)

        # update document status to indexing
        cur_time = datetime.datetime.utcnow()
        self._update_document_index_status(
            document_id=dataset_document.id,
            after_indexing_status="indexing",
            extra_update_params={
                DatasetDocument.cleaning_completed_at: cur_time,
                DatasetDocument.splitting_completed_at: cur_time,
            }
        )

        # update segment status to indexing
        self._update_segments_by_document(
            dataset_document_id=dataset_document.id,
            update_params={
                DocumentSegment.status: "indexing",
                DocumentSegment.indexing_at: datetime.datetime.utcnow()
            }
        )

        return documents

    def _split_to_documents(self, text_docs: List[Document], splitter: TextSplitter,
                            processing_rule: DatasetProcessRule, tenant_id: str, document_form: str) -> List[Document]:
        """
        Split the text documents into nodes.
        """
        all_documents = []
        all_qa_documents = []
        for text_doc in text_docs:
            # document clean
            document_text = self._document_clean(text_doc.page_content, processing_rule)
            text_doc.page_content = document_text

            # parse document to nodes
            documents = splitter.split_documents([text_doc])
            split_documents = []
            for document_node in documents:
                doc_id = str(uuid.uuid4())
                hash = helper.generate_text_hash(document_node.page_content)
                document_node.metadata['doc_id'] = doc_id
                document_node.metadata['doc_hash'] = hash

                split_documents.append(document_node)
            all_documents.extend(split_documents)
        # processing qa document
        if document_form == 'qa_model':
            llm: StreamableOpenAI = LLMBuilder.to_llm(
                tenant_id=tenant_id,
                model_name='gpt-3.5-turbo',
                max_tokens=2000
            )
<<<<<<< HEAD
            for i in range(0, len(documents), 10):
                threads = []
                sub_documents = documents[i:i + 10]
                for doc in sub_documents:
                    document_format_thread = threading.Thread(target=self.format_document, kwargs={
                        'llm': llm, 'document_node': doc, 'split_documents': split_documents,
                        'document_form': document_form})
=======
            for i in range(0, len(all_documents), 10):
                threads = []
                sub_documents = all_documents[i:i + 10]
                for doc in sub_documents:
                    document_format_thread = threading.Thread(target=self.format_qa_document, kwargs={
                        'llm': llm, 'document_node': doc, 'all_qa_documents': all_qa_documents})
>>>>>>> bacd59ae
                    threads.append(document_format_thread)
                    document_format_thread.start()
                for thread in threads:
                    thread.join()
<<<<<<< HEAD

            all_documents.extend(split_documents)

        return all_documents

    def format_document(self, llm: StreamableOpenAI, document_node, split_documents, document_form: str):
        print(document_node.page_content)
=======
            return all_qa_documents
        return all_documents

    def format_qa_document(self, llm: StreamableOpenAI, document_node, all_qa_documents):
>>>>>>> bacd59ae
        format_documents = []
        if document_node.page_content is None or not document_node.page_content.strip():
            return
        try:
            # qa model document
            response = LLMGenerator.generate_qa_document_sync(llm, document_node.page_content)
            document_qa_list = self.format_split_text(response)
            qa_documents = []
            for result in document_qa_list:
                qa_document = Document(page_content=result['question'], metadata=document_node.metadata.copy())
                doc_id = str(uuid.uuid4())
                hash = helper.generate_text_hash(result['question'])
                qa_document.metadata['answer'] = result['answer']
                qa_document.metadata['doc_id'] = doc_id
                qa_document.metadata['doc_hash'] = hash
                qa_documents.append(qa_document)
            format_documents.extend(qa_documents)
        except Exception as e:
            logging.error(str(e))

        all_qa_documents.extend(format_documents)


    def _split_to_documents_for_estimate(self, text_docs: List[Document], splitter: TextSplitter,
                                         processing_rule: DatasetProcessRule) -> List[Document]:
        """
        Split the text documents into nodes.
        """
        all_documents = []
        for text_doc in text_docs:
            # document clean
            document_text = self._document_clean(text_doc.page_content, processing_rule)
            text_doc.page_content = document_text

            # parse document to nodes
            documents = splitter.split_documents([text_doc])

            split_documents = []
            for document in documents:
                if document.page_content is None or not document.page_content.strip():
                    continue
                doc_id = str(uuid.uuid4())
                hash = helper.generate_text_hash(document.page_content)

                document.metadata['doc_id'] = doc_id
                document.metadata['doc_hash'] = hash

                split_documents.append(document)

            all_documents.extend(split_documents)

        return all_documents

    def _document_clean(self, text: str, processing_rule: DatasetProcessRule) -> str:
        """
        Clean the document text according to the processing rules.
        """
        if processing_rule.mode == "automatic":
            rules = DatasetProcessRule.AUTOMATIC_RULES
        else:
            rules = json.loads(processing_rule.rules) if processing_rule.rules else {}

        if 'pre_processing_rules' in rules:
            pre_processing_rules = rules["pre_processing_rules"]
            for pre_processing_rule in pre_processing_rules:
                if pre_processing_rule["id"] == "remove_extra_spaces" and pre_processing_rule["enabled"] is True:
                    # Remove extra spaces
                    pattern = r'\n{3,}'
                    text = re.sub(pattern, '\n\n', text)
                    pattern = r'[\t\f\r\x20\u00a0\u1680\u180e\u2000-\u200a\u202f\u205f\u3000]{2,}'
                    text = re.sub(pattern, ' ', text)
                elif pre_processing_rule["id"] == "remove_urls_emails" and pre_processing_rule["enabled"] is True:
                    # Remove email
                    pattern = r'([a-zA-Z0-9_.+-]+@[a-zA-Z0-9-]+\.[a-zA-Z0-9-.]+)'
                    text = re.sub(pattern, '', text)

                    # Remove URL
                    pattern = r'https?://[^\s]+'
                    text = re.sub(pattern, '', text)

        return text

    def format_split_text(self, text):
        regex = r"Q\d+:\s*(.*?)\s*A\d+:\s*([\s\S]*?)(?=Q|$)"  # 匹配Q和A的正则表达式
        matches = re.findall(regex, text, re.MULTILINE)  # 获取所有匹配到的结果

        result = []  # 存储最终的结果
        for match in matches:
            q = match[0]
            a = match[1]
            if q and a:
                # 如果Q和A都存在，就将其添加到结果中
                result.append({
                    "question": q,
                    "answer": re.sub(r"\n\s*", "\n", a.strip())
                })

        return result

    def _build_index(self, dataset: Dataset, dataset_document: DatasetDocument, documents: List[Document]) -> None:
        """
        Build the index for the document.
        """
        vector_index = IndexBuilder.get_index(dataset, 'high_quality')
        keyword_table_index = IndexBuilder.get_index(dataset, 'economy')

        # chunk nodes by chunk size
        indexing_start_at = time.perf_counter()
        tokens = 0
        chunk_size = 100
        for i in range(0, len(documents), chunk_size):
            # check document is paused
            self._check_document_paused_status(dataset_document.id)
            chunk_documents = documents[i:i + chunk_size]

            tokens += sum(
                TokenCalculator.get_num_tokens(self.embedding_model_name, document.page_content)
                for document in chunk_documents
            )

            # save vector index
            if vector_index:
                vector_index.add_texts(chunk_documents)

            # save keyword index
            keyword_table_index.add_texts(chunk_documents)

            document_ids = [document.metadata['doc_id'] for document in chunk_documents]
            db.session.query(DocumentSegment).filter(
                DocumentSegment.document_id == dataset_document.id,
                DocumentSegment.index_node_id.in_(document_ids),
                DocumentSegment.status == "indexing"
            ).update({
                DocumentSegment.status: "completed",
                DocumentSegment.completed_at: datetime.datetime.utcnow()
            })

            db.session.commit()

        indexing_end_at = time.perf_counter()

        # update document status to completed
        self._update_document_index_status(
            document_id=dataset_document.id,
            after_indexing_status="completed",
            extra_update_params={
                DatasetDocument.tokens: tokens,
                DatasetDocument.completed_at: datetime.datetime.utcnow(),
                DatasetDocument.indexing_latency: indexing_end_at - indexing_start_at,
            }
        )

    def _check_document_paused_status(self, document_id: str):
        indexing_cache_key = 'document_{}_is_paused'.format(document_id)
        result = redis_client.get(indexing_cache_key)
        if result:
            raise DocumentIsPausedException()

    def _update_document_index_status(self, document_id: str, after_indexing_status: str,
                                      extra_update_params: Optional[dict] = None) -> None:
        """
        Update the document indexing status.
        """
        count = DatasetDocument.query.filter_by(id=document_id, is_paused=True).count()
        if count > 0:
            raise DocumentIsPausedException()

        update_params = {
            DatasetDocument.indexing_status: after_indexing_status
        }

        if extra_update_params:
            update_params.update(extra_update_params)

        DatasetDocument.query.filter_by(id=document_id).update(update_params)
        db.session.commit()

    def _update_segments_by_document(self, dataset_document_id: str, update_params: dict) -> None:
        """
        Update the document segment by document id.
        """
        DocumentSegment.query.filter_by(document_id=dataset_document_id).update(update_params)
        db.session.commit()


class DocumentIsPausedException(Exception):
    pass<|MERGE_RESOLUTION|>--- conflicted
+++ resolved
@@ -518,40 +518,20 @@
                 model_name='gpt-3.5-turbo',
                 max_tokens=2000
             )
-<<<<<<< HEAD
-            for i in range(0, len(documents), 10):
-                threads = []
-                sub_documents = documents[i:i + 10]
-                for doc in sub_documents:
-                    document_format_thread = threading.Thread(target=self.format_document, kwargs={
-                        'llm': llm, 'document_node': doc, 'split_documents': split_documents,
-                        'document_form': document_form})
-=======
             for i in range(0, len(all_documents), 10):
                 threads = []
                 sub_documents = all_documents[i:i + 10]
                 for doc in sub_documents:
                     document_format_thread = threading.Thread(target=self.format_qa_document, kwargs={
                         'llm': llm, 'document_node': doc, 'all_qa_documents': all_qa_documents})
->>>>>>> bacd59ae
                     threads.append(document_format_thread)
                     document_format_thread.start()
                 for thread in threads:
                     thread.join()
-<<<<<<< HEAD
-
-            all_documents.extend(split_documents)
-
-        return all_documents
-
-    def format_document(self, llm: StreamableOpenAI, document_node, split_documents, document_form: str):
-        print(document_node.page_content)
-=======
             return all_qa_documents
         return all_documents
 
     def format_qa_document(self, llm: StreamableOpenAI, document_node, all_qa_documents):
->>>>>>> bacd59ae
         format_documents = []
         if document_node.page_content is None or not document_node.page_content.strip():
             return
