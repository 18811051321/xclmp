--- conflicted
+++ resolved
@@ -12,11 +12,7 @@
 
 ### Feature requests:
 
-<<<<<<< HEAD
-* If you're opening a new feature request, we'd like you to explain what the proposed feature achieves, and include as much context as possible. Use this [feature request drafting bot](TODO) made by [@perzeusss](https://github.com/perzeuss) to save time fleshing out the issue.
-=======
 * If you're opening a new feature request, we'd like you to explain what the proposed feature achieves, and include as much context as possible. [@perzeusss](https://github.com/perzeuss) has made a solid [Feature Request Copilot](https://udify.app/chat/MK2kVSnw1gakVwMX) that helps you draft out your needs. Feel free to give it a try.
->>>>>>> c7783dbd
 
 * If you want to pick one up from the existing issues, simply drop a comment below it saying so.
 
