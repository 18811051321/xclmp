import { CodeGroup } from '../code.tsx'
import { Row, Col, Properties, Property, Heading, SubProperty } from '../md.tsx'

# 对话型应用 API

可用于大部分场景的对话型应用，采用一问一答模式与用户持续对话。要开始一个对话请调用 chat-messages 接口，通过继续传入返回的 conversation_id 可持续保持该会话。**[开始前请阅读 !! 什么是 Bearer Token ？](https://swagger.io/docs/specification/authentication/bearer-authentication/)**

<div>
  ### 鉴权

  Dify Service API 使用 `API-Key` 进行鉴权。

  建议开发者把 `API-Key` 放在后端存储，而非分享或者放在客户端存储，以免 `API-Key` 泄露，导致财产损失。

  所有 API 请求都应在 **`Authorization`** HTTP Header 中包含您的 `API-Key`，如下所示：

  <CodeGroup title="Code">
    ```javascript
      Authorization: Bearer {API_KEY}

    ```
  </CodeGroup>
</div>

---

<Heading
  url='/chat-messages'
  method='POST'
  title='发送对话消息'
  name='#Create-Chat-Message'
/>
<Row>
  <Col>
    创建会话消息，或基于此前的对话继续发送消息。

    ### Request Body

    <Properties>
      <Property name='inputs' type='object' key='inputs'>
        （选填）以键值对方式提供用户输入字段，与提示词编排中的变量对应。Key 为变量名称，Value 是参数值。如果字段类型为 Select，传入的 Value 需为预设选项之一。
        <ul>
         {!!props.variables.length && props.variables.map(
            val => (
                <SubProperty name={val.key} type={val.type} key={val.key}>
                  {val.name ? `${val.name}` : ''}
                </SubProperty>
            )
        )}
        </ul>
      </Property>
      <Property name='query' type='string' key='query'>
        用户输入/提问内容
      </Property>
      <Property name='response_mode' type='string' key='response_mode'>
        - blocking 阻塞型，等待执行完毕后返回结果。（请求若流程较长可能会被中断）
        - streaming 流式返回。基于 SSE（**[Server-Sent Events](https://developer.mozilla.org/en-US/docs/Web/API/Server-sent_events/Using_server-sent_events)**）实现流式返回。
      </Property>
      <Property name='conversation_id' type='string' key='conversation_id'>
      （必填）<strong>‼️ 会话标识符，首次对话为 conversation_id: "" ‼️</strong>，如果要继续对话请传入上下文返回的 conversation_id
      </Property>
      <Property name='user' type='string' key='user'>
        用户标识，由开发者定义规则，需保证用户标识在应用内唯一。
      </Property>
      <Property name='files' type='array[object]' key='files'>
          上传的文件。
          - `type` 文件类型:目前仅支持 `image`。
          - `transfer_method` 传递方式:
            - `remote_url`: 图片地址。
            - `local_file`: 上传文件。
          - `upload_file_id` 上传文件 ID。`transfer_method` 为 `local_file` 时必填。
          - `url` 图片地址。`transfer_method` 为 `remote_url` 时必填。
      </Property>
    </Properties>
  </Col>
  <Col sticky>

    <CodeGroup title="Request" tag="POST" label="/chat-messages" targetCode={`curl --location --request POST '${props.appDetail.api_base_url}/chat-messages' \\\n--header 'Authorization: Bearer ENTER-YOUR-SECRET-KEY' \\\n--header 'Content-Type: application/json' \\\n--data-raw '{\n    "inputs": ${JSON.stringify(props.inputs)},\n    "query": "eh",\n    "response_mode": "streaming",\n    "conversation_id": "",\n    "user": "abc-123"\n}'\n`}>

    ```bash {{ title: 'cURL' }}
    curl --location --request POST '${props.appDetail.api_base_url}/chat-messages' \
    --header 'Authorization: Bearer ENTER-YOUR-SECRET-KEY' \
    --header 'Content-Type: application/json' \
    --data-raw '{
        "inputs": {},
        "query": "eh",
        "response_mode": "streaming",
        "conversation_id": "",
        "user": "abc-123"
    }'
    ```

    </CodeGroup>
    ### blocking
    <CodeGroup title="Response">
    ```json {{ title: 'Response' }}
    {
      "answer": "Hi, is there anything I can help you?",
      "conversation_id": "45701982-8118-4bc5-8e9b-64562b4555f2",
      "created_at": 1679587005,
      "id": "059f87d9-15c0-473a-870c-fde95cdcc1e4"
    }
    ```
    </CodeGroup>
    ### streaming
    <CodeGroup title="Response">
    ```streaming {{ title: 'Response' }}
      data: {"id": "5ad4cb98-f0c7-4085-b384-88c403be6290", "answer": " I", "created_at": 1679586595}
      data: {"id": "5ad4cb98-f0c7-4085-b384-88c403be6290", "answer": " I", "created_at": 1679586595}
    ```
    </CodeGroup>
  </Col>
</Row>

---

<Heading
  url='/messages/{message_id}/feedbacks'
  method='POST'
  title='消息反馈（点赞）'
  name='#feedbacks'
/>
<Row>
  <Col>
    代表最终用户对返回消息进行评价，可以点赞与点踩，该数据将在“日志与标注”页中可见，并用于后续的模型微调。

    ### Path Params
    <Properties>
      <Property name='message_id' type='string' key='message_id'>
       消息 ID
      </Property>
    </Properties>

    ### Request Body

    <Properties>
      <Property name='rating' type='string' key='rating'>
       like 或 dislike， 空值为撤销
      </Property>
      <Property name='user' type='string' key='user'>
        用户标识，由开发者定义规则，需保证用户标识在应用内唯一。
      </Property>
    </Properties>
  </Col>
  <Col sticky>

    <CodeGroup title="Request" tag="POST" label="/messages/{message_id}/feedbacks" targetCode={`curl --location --request POST '${props.appDetail.api_base_url}/messages/{message_id}/feedbacks \\\n--header 'Authorization: Bearer ENTER-YOUR-SECRET-KEY' \\\n--header 'Content-Type: application/json' \\\n--data-raw '{\n    "rating": "like",\n    "user": "abc-123"\n}'`}>

    ```bash {{ title: 'cURL' }}
    curl --location --request POST '${props.appDetail.api_base_url}/messages/{message_id}/feedbacks' \
    --header 'Authorization: Bearer ENTER-YOUR-SECRET-KEY' \
    --header 'Content-Type: application/json' \
    --data-raw '{
        "rating": "like",
        "user": "abc-123"
    }'
    ```

    </CodeGroup>

    <CodeGroup title="Response">
    ```json {{ title: 'Response' }}
    {
      "has_more": false,
      "data": [
        {
          "id": "WAz8eIbvDR60rouK",
          "username": "FrankMcCallister",
          "phone_number": "1-800-759-3000",
          "avatar_url": "https://assets.protocol.chat/avatars/frank.jpg",
          "display_name": null,
          "conversation_id": "xgQQXg3hrtjh7AvZ",
          "created_at": 692233200
        },
        {
          "id": "hSIhXBhNe8X1d8Et"
          // ...
        }
      ]
    }
    ```
    </CodeGroup>
  </Col>
</Row>

---

<Heading
  url='/messages/{message_id}/suggested'
  method='GET'
  title='消息下一步问题建议'
  name='#suggested'
/>
<Row>
  <Col>
    获取针对当前问题的下一步问题建议

    ### Path Params

    <Properties>
      <Property name='message_id' type='string' key='message_id'>
        消息 ID
      </Property>
    </Properties>
  </Col>
  <Col sticky>

    <CodeGroup title="Request" tag="GET" label="/messages/{message_id}/suggested" targetCode={`curl --location --request GET '${props.appDetail.api_base_url}/messages/{message_id}/suggested' \\\n--header 'Authorization: Bearer ENTER-YOUR-SECRET-KEY' \\\n--header 'Content-Type: application/json'`}>

    ```bash {{ title: 'cURL' }}
    curl --location --request GET '${props.appDetail.api_base_url}/messages/{message_id}/suggested' \
    --header 'Authorization: Bearer ENTER-YOUR-SECRET-KEY' \
    --header 'Content-Type: application/json' \
    ```

    </CodeGroup>

    <CodeGroup title="Response">
    ```json {{ title: 'Response' }}
    {
      "result": "success",
      "data": [
            "a",
            "b",
            "c"
        ]
      ]
    }
    ```
    </CodeGroup>
  </Col>
</Row>

---

<Heading
  url='/messages'
  method='GET'
  title='获取会话历史消息'
  name='#messages'
/>
<Row>
  <Col>
    滚动加载形式返回历史聊天记录，第一页返回最新 `limit` 条，加载更多时，返回 `first_id` 之前的 `limit` 条。

    ### Query

    <Properties>
      <Property name='conversation_id' type='string' key='conversation_id'>
        会话 ID
      </Property>
      <Property name='first_id' type='string' key='first_id'>
        当前页第一条聊天记录的 ID，默认 none
      </Property>
      <Property name='limit' type='int' key='limit'>
        一次请求返回多少条聊天记录
      </Property>
      <Property name='user' type='string' key='user'>
        用户标识，由开发者定义规则，需保证用户标识在应用内唯一。
      </Property>
    </Properties>
  </Col>
  <Col sticky>

    <CodeGroup title="Request" tag="GET" label="/messages" targetCode={`curl --location --request GET '${props.appDetail.api_base_url}/messages?user=abc-123&conversation_id=' \\\n--header 'Authorization: Bearer ENTER-YOUR-SECRET-KEY'`}>

    ```bash {{ title: 'cURL' }}
    curl --location --request GET '${props.appDetail.api_base_url}/messages?user=abc-123&conversation_id='
    --header 'Authorization: Bearer ENTER-YOUR-SECRET-KEY'
    ```

    </CodeGroup>

    <CodeGroup title="Response">
    ```json {{ title: 'Response' }}
    {
      "has_more": false,
      "data": [
        {
          "id": "WAz8eIbvDR60rouK",
          "conversation_id": "xgQQXg3hrtjh7AvZ",
          "inputs": {},
          "query": "...",
          "answer": "...",
          "feedback": "like",
          "created_at": 692233200
        },
        {
          "id": "hSIhXBhNe8X1d8Et"
          // ...
        }
      ]
    }
    ```
    </CodeGroup>
  </Col>
</Row>

---

<Heading
  url='/conversations'
  method='GET'
  title='获取会话列表'
  name='#conversations'
/>
<Row>
  <Col>
    获取当前用户的会话列表，默认返回最近的 20 条。

    ### Query

    <Properties>
      <Property name='last_id' type='string' key='last_id'>
        当前页最后面一条记录的 ID，默认 none
      </Property>
      <Property name='limit' type='int' key='limit'>
        一次请求返回多少条记录
      </Property>
      <Property name='user' type='string' key='user'>
        用户标识，由开发者定义规则，需保证用户标识在应用内唯一。
      </Property>
    </Properties>
  </Col>
  <Col sticky>

    <CodeGroup title="Request" tag="GET" label="/conversations" targetCode={`curl --location --request GET '${props.appDetail.api_base_url}/conversations?user=abc-123&last_id=&limit=20'\\\n--header 'Authorization: Bearer ENTER-YOUR-SECRET-KEY'`}>

    ```bash {{ title: 'cURL' }}
    curl --location --request GET '${props.appDetail.api_base_url}/conversations?user=abc-123&last_id=&limit=20' \
    --header 'Authorization: Bearer ENTER-YOUR-SECRET-KEY'
    ```

    </CodeGroup>

    <CodeGroup title="Response">
    ```json {{ title: 'Response' }}
    {
      "limit": 20,
      "has_more": false,
      "data": [
        {
          "id": "10799fb8-64f7-4296-bbf7-b42bfbe0ae54",
          "name": "New chat",
          "inputs": {
              "book": "book",
              "myName": "Lucy"
          },
          "status": "normal",
          "created_at": 1679667915
        },
        {
          "id": "hSIhXBhNe8X1d8Et"
          // ...
        }
      ]
    }
    ```
    </CodeGroup>
  </Col>
</Row>

---

<Heading
  url='/conversations/{converation_id}/name'
  method='POST'
  title='会话重命名'
  name='#rename'
/>
<Row>
  <Col>
    对会话进行重命名，会话名称用于显示在支持多会话的客户端上。

    ### Request Body

    <Properties>
      <Property name='name' type='string' key='name'>
        新的名称
      </Property>
      <Property name='user' type='string' key='user'>
        用户标识，由开发者定义规则，需保证用户标识在应用内唯一。
      </Property>
    </Properties>
  </Col>
  <Col sticky>

    <CodeGroup title="Request" tag="POST" label="/conversations/{converation_id}/name" targetCode={`curl --location --request POST '${props.appDetail.api_base_url}/conversations/name' \\\n--header 'Authorization: Bearer ENTER-YOUR-SECRET-KEY' \\\n--header 'Content-Type: application/json' \\\n--data-raw '{ \n "name": "", \n "user": "abc-123"\n}'`}>

    ```bash {{ title: 'cURL' }}
    curl --location --request POST '${props.appDetail.api_base_url}/conversations/{converation_id}/name' \
    --header 'Authorization: Bearer ENTER-YOUR-SECRET-KEY' \
    --header 'Content-Type: application/json' \
    --data-raw '{
        "name": "",
        "user": "abc-123"
    }'
    ```

    </CodeGroup>

    <CodeGroup title="Response">
    ```json {{ title: 'Response' }}
    {
      "result": "success"
    }
    ```
    </CodeGroup>
  </Col>
</Row>

---

<Heading
  url='/conversations/{converation_id}'
  method='DELETE'
  title='删除会话'
  name='#delete'
/>
<Row>
  <Col>
    删除会话。

    ### Request Body

    <Properties>
      <Property name='user' type='string' key='user'>
        用户标识，由开发者定义规则，需保证用户标识在应用内唯一。
      </Property>
    </Properties>
  </Col>
  <Col sticky>

    <CodeGroup title="Request" tag="DELETE" label="/conversations/{converation_id}" targetCode={`curl --location --request DELETE '${props.appDetail.api_base_url}/conversations/{conversation_id}' \\\n--header 'Authorization: Bearer ENTER-YOUR-SECRET-KEY' \\\n--header 'Content-Type: application/json' \\\n--data-raw '{ \n "user": "abc-123"\n}'`}>

    ```bash {{ title: 'cURL' }}
        curl --location --request DELETE '${props.appDetail.api_base_url}/conversations/{convsation_id}' \
        --header 'Content-Type: application/json' \
        --header 'Accept: application/json' \
        --header 'Authorization: Bearer ENTER-YOUR-SECRET-KEY' \
        --data '{
            "user": "abc-123"
        }'
      ```

    </CodeGroup>

    <CodeGroup title="Response">
    ```json {{ title: 'Response' }}
    {
      "result": "success"
    }
    ```
    </CodeGroup>
  </Col>
</Row>

---

<Heading
  url='/files/upload'
  method='POST'
  title='上传文件'
  name='#files-upload'
/>
<Row>
  <Col>
    上传文件到服务器，供文本生成、对话使用。上传的文件仅供当前终端用户使用。

    ### Request Body
<<<<<<< HEAD

=======
    请求方式为 `multipart/form-data`。
>>>>>>> 6b158272
    <Properties>
      <Property name='file' type='file' key='file'>
        要上传的文件。目前支持 png, jpg, jpeg, webp, gif 格式文件。
      </Property>
      <Property name='user' type='string' key='user'>
        用户标识，由开发者定义规则，需保证用户标识在应用内唯一。
      </Property>
    </Properties>
  </Col>
  <Col sticky>

    <CodeGroup title="Request" tag="POST" label="/files/upload" targetCode={`curl --location --request POST '${props.appDetail.api_base_url}/files/upload' \\\n--header 'Authorization: Bearer ENTER-YOUR-SECRET-KEY' \\\n--form 'file=@localfile;type=image/[png|jpeg|jpg|webp|gif] \\\n--form 'user=abc-123'`}>

    ```bash {{ title: 'cURL' }}
    curl --location --request POST '${props.appDetail.api_base_url}/files/upload' \
    --header 'Authorization: Bearer ENTER-YOUR-SECRET-KEY' \
<<<<<<< HEAD
    --form 'file=@localfile;type=audio/mp3'
=======
    --form 'file=@"/path/to/file"'
>>>>>>> 6b158272
    ```

    </CodeGroup>

    <CodeGroup title="Response">
    ```json {{ title: 'Response' }}
    {
      "id": "72fa9618-8f89-4a37-9b33-7e1178a24a67",  
      "name": "example.png",
      "size": 1024,
      "extension": "png",
      "mime_type": "image/png",
      "created_by": 123,  
      "created_at": 1577836800,
    }
    ```
    </CodeGroup>
  </Col>
</Row>

---

<Heading
  url='/audio-to-text'
  method='POST'
  title='语音转文字'
  name='#audio'
/>
<Row>
  <Col>
    语音转文字，仅支持 openai 模型。

    ### Request Body

    <Properties>
      <Property name='file' type='file' key='file'>
        语音文件。
        文件上传当前限制为 15 MB，并且支持以下输入文件类型：mp3、mp4、mpeg、mpga、m4a、wav 和 webm。
      </Property>
    </Properties>
  </Col>
  <Col sticky>

    <CodeGroup title="Request" tag="POST" label="/audio-to-text" targetCode={`curl --location --request POST '${props.appDetail.api_base_url}/audio-to-text' \\\n--header 'Authorization: Bearer ENTER-YOUR-SECRET-KEY' \\\n--form 'file=@localfile;type=audio/[mp3|mp4|mpeg|mpga|m4a|wav|webm]`}>

    ```bash {{ title: 'cURL' }}
    curl --location --request POST '${props.appDetail.api_base_url}/conversations/name' \
    --header 'Authorization: Bearer ENTER-YOUR-SECRET-KEY' \
    --form 'file=@localfile;type=audio/mp3'
    ```

    </CodeGroup>

    <CodeGroup title="Response">
    ```json {{ title: 'Response' }}
    {
      "text": ""
    }
    ```
    </CodeGroup>
  </Col>
</Row>

---

<Heading
  url='/parameters'
  method='GET'
  title='获取应用配置信息'
  name='#rename'
/>
<Row>
  <Col>
    内容包括：
    1. 已配置的 Input 参数，包括变量名、字段名称、类型与默认值。通常用于客户端加载后显示这些字段的表单或填入默认值。
    2. 上传图片的配置，包括是否开启上传图片，上传图片的数量和上传方式。注意：这个配置只有使用支持多模态的模型时才会生效。

    ### Query

    <Properties>
      <Property name='user' type='string' key='user'>
        用户标识，由开发者定义规则，需保证用户标识在应用内唯一。
      </Property>
    </Properties>
  </Col>
  <Col sticky>

    <CodeGroup title="Request" tag="GET" label="/parameters" targetCode={` curl --location --request GET '${props.appDetail.api_base_url}/parameters'\\\n--header 'Authorization: Bearer ENTER-YOUR-SECRET-KEY'`}>

    ```bash {{ title: 'cURL' }}
    curl --location --request GET '${props.appDetail.api_base_url}/parameters?user=abc-123' \
    --header 'Authorization: Bearer ENTER-YOUR-SECRET-KEY'
    ```

    </CodeGroup>

    <CodeGroup title="Response">
    ```json {{ title: 'Response' }}
    {
      "introduction": "nice to meet you",
      "user_input_form": [
        {
          "text-input": {
            "label": "a",
            "variable": "a",
            "required": true,
            "max_length": 48,
            "default": ""
          }
        }
        {
          // ...
        }
      ],
      "file_upload": {
        "image": {
          "enabled": true,
          "number_limits": 3,
          "transfer_methods": [
            "remote_url",
            "local_file"
          ]
        }
      }
    }
    ```
    </CodeGroup>
  </Col>
</Row><|MERGE_RESOLUTION|>--- conflicted
+++ resolved
@@ -468,11 +468,7 @@
     上传文件到服务器，供文本生成、对话使用。上传的文件仅供当前终端用户使用。
 
     ### Request Body
-<<<<<<< HEAD
-
-=======
     请求方式为 `multipart/form-data`。
->>>>>>> 6b158272
     <Properties>
       <Property name='file' type='file' key='file'>
         要上传的文件。目前支持 png, jpg, jpeg, webp, gif 格式文件。
@@ -489,11 +485,7 @@
     ```bash {{ title: 'cURL' }}
     curl --location --request POST '${props.appDetail.api_base_url}/files/upload' \
     --header 'Authorization: Bearer ENTER-YOUR-SECRET-KEY' \
-<<<<<<< HEAD
-    --form 'file=@localfile;type=audio/mp3'
-=======
     --form 'file=@"/path/to/file"'
->>>>>>> 6b158272
     ```
 
     </CodeGroup>
