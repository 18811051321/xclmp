--- conflicted
+++ resolved
@@ -1,32 +1,22 @@
 'use client'
-import { useRef, useState } from 'react'
+import { useEffect, useRef, useState } from 'react'
 import Link from 'next/link'
-<<<<<<< HEAD
-import { useClickAway } from 'ahooks'
+import { useBoolean, useClickAway } from 'ahooks'
+import { useSelectedLayoutSegment } from 'next/navigation'
+import { Bars3Icon } from '@heroicons/react/20/solid'
 import HeaderBillingBtn from '../billing/header-billing-btn'
-=======
-import { useSelectedLayoutSegment } from 'next/navigation'
-import classNames from 'classnames'
-import { useEffect } from 'react'
-import { Bars3Icon } from '@heroicons/react/20/solid'
-import { useBoolean } from 'ahooks'
->>>>>>> 80ddb00f
 import AccountDropdown from './account-dropdown'
 import AppNav from './app-nav'
 import DatasetNav from './dataset-nav'
 import EnvNav from './env-nav'
 import ExploreNav from './explore-nav'
 import GithubStar from './github-star'
-import s from './index.module.css'
 import { WorkspaceProvider } from '@/context/workspace-context'
 import { useAppContext } from '@/context/app-context'
 import LogoSite from '@/app/components/base/logo/logo-site'
-<<<<<<< HEAD
 import PlanComp from '@/app/components/billing/plan'
 import { IS_CLOUD_EDITION } from '@/config'
-=======
 import useBreakpoints, { MediaType } from '@/hooks/use-breakpoints'
->>>>>>> 80ddb00f
 
 const navClassName = `
   flex items-center relative mr-3 px-3 h-9 rounded-xl
@@ -35,26 +25,53 @@
 `
 
 const Header = () => {
-<<<<<<< HEAD
-  const { isCurrentWorkspaceManager } = useAppContext()
+  const { isCurrentWorkspaceManager, langeniusVersionInfo } = useAppContext()
   const [showUpgradePanel, setShowUpgradePanel] = useState(false)
   const upgradeBtnRef = useRef<HTMLElement>(null)
   useClickAway(() => {
     setShowUpgradePanel(false)
   }, upgradeBtnRef)
+
+  const selectedSegment = useSelectedLayoutSegment()
+  const media = useBreakpoints()
+  const isMobile = media === MediaType.mobile
+  const [isShowNavMenu, { toggle, setFalse: hideNavMenu }] = useBoolean(false)
+
+  useEffect(() => {
+    hideNavMenu()
+    // eslint-disable-next-line react-hooks/exhaustive-deps
+  }, [selectedSegment])
   return (
     <>
       <div className='flex items-center'>
-        <Link href="/apps" className='flex items-center mr-4'>
-          <LogoSite />
-        </Link>
-        <GithubStar />
+        {isMobile && <div
+          className='flex items-center justify-center h-8 w-8 cursor-pointer'
+          onClick={toggle}
+        >
+          <Bars3Icon className="h-4 w-4 text-gray-500" />
+        </div>}
+        {!isMobile && <>
+          <Link href="/apps" className='flex items-center mr-4'>
+            <LogoSite />
+          </Link>
+          <GithubStar />
+        </>}
       </div>
-      <div className='flex items-center'>
-        <ExploreNav className={navClassName} />
-        <AppNav />
-        {isCurrentWorkspaceManager && <DatasetNav />}
-      </div>
+      {isMobile && (
+        <div className='flex'>
+          <Link href="/apps" className='flex items-center mr-4'>
+            <LogoSite />
+          </Link>
+          <GithubStar />
+        </div>
+      )}
+      {!isMobile && (
+        <div className='flex items-center'>
+          <ExploreNav className={navClassName} />
+          <AppNav />
+          {isCurrentWorkspaceManager && <DatasetNav />}
+        </div>
+      )}
       <div className='flex items-center flex-shrink-0'>
         <EnvNav />
         {IS_CLOUD_EDITION && (
@@ -71,62 +88,8 @@
           </div>
         )}
         <WorkspaceProvider>
-          <AccountDropdown />
+          <AccountDropdown isMobile={isMobile}/>
         </WorkspaceProvider>
-=======
-  const selectedSegment = useSelectedLayoutSegment()
-  const { isCurrentWorkspaceManager, langeniusVersionInfo } = useAppContext()
-  const media = useBreakpoints()
-  const isMobile = media === MediaType.mobile
-  const [isShowNavMenu, { toggle, setFalse: hideNavMenu }] = useBoolean(false)
-
-  useEffect(() => {
-    hideNavMenu()
-    // eslint-disable-next-line react-hooks/exhaustive-deps
-  }, [selectedSegment])
-
-  return (
-    <>
-      <div className={classNames(
-        s[`header-${langeniusVersionInfo.current_env}`],
-        'flex flex-1 items-center justify-between px-4',
-      )}>
-        <div className='flex items-center'>
-          {isMobile && <div
-            className='flex items-center justify-center h-8 w-8 cursor-pointer'
-            onClick={toggle}
-          >
-            <Bars3Icon className="h-4 w-4 text-gray-500" />
-          </div>}
-          {!isMobile && <>
-            <Link href="/apps" className='flex items-center mr-4'>
-              <LogoSite />
-            </Link>
-            <GithubStar />
-          </>}
-        </div>
-        {isMobile && (
-          <div className='flex'>
-            <Link href="/apps" className='flex items-center mr-4'>
-              <LogoSite />
-            </Link>
-            <GithubStar />
-          </div>
-        )}
-        {!isMobile && (
-          <div className='flex items-center'>
-            <ExploreNav className={navClassName} />
-            <AppNav />
-            {isCurrentWorkspaceManager && <DatasetNav />}
-          </div>
-        )}
-        <div className='flex items-center flex-shrink-0'>
-          <EnvNav />
-          <WorkspaceProvider>
-            <AccountDropdown isMobile={isMobile} />
-          </WorkspaceProvider>
-        </div>
->>>>>>> 80ddb00f
       </div>
       {(isMobile && isShowNavMenu) && (
         <div className='w-full flex flex-col p-2 gap-y-1'>
