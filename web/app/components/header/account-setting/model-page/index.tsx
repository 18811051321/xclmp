import { useState } from 'react'
import useSWR from 'swr'
import { useTranslation } from 'react-i18next'
import { useContext } from 'use-context-selector'
import type {
  BackendModel,
  FormValue,
  ProviderConfigModal,
  ProviderEnum,
} from './declarations'
import ModelSelector from './model-selector'
import ModelCard from './model-card'
import ModelItem from './model-item'
import ModelModal from './model-modal'
import config from './configs'
import { ConfigurableProviders } from './utils'
import { ChevronDownDouble } from '@/app/components/base/icons/src/vender/line/arrows'
import { HelpCircle } from '@/app/components/base/icons/src/vender/line/general'
import {
  changeModelProviderPriority,
  deleteModelProvider,
  deleteModelProviderModel,
  fetchDefaultModal,
  fetchModelProviders,
  setModelProvider,
  updateDefaultModel,
} from '@/service/common'
import { useToastContext } from '@/app/components/base/toast'
import Confirm from '@/app/components/base/confirm/common'
import { ModelType } from '@/app/components/header/account-setting/model-page/declarations'
import { useEventEmitterContextContext } from '@/context/event-emitter'
import { useProviderContext } from '@/context/provider-context'
import Tooltip from '@/app/components/base/tooltip'
import I18n from '@/context/i18n'

const MODEL_CARD_LIST = [
  config.openai,
  config.anthropic,
]

const titleClassName = `
flex items-center h-9 text-sm font-medium text-gray-900
`
const tipClassName = `
ml-0.5 w-[14px] h-[14px] text-gray-400
`

type DeleteModel = {
  model_name: string
  model_type: string
}

const ModelPage = () => {
  const { t } = useTranslation()
<<<<<<< HEAD
  const { locale } = useContext(I18n)
  const { updateModelList } = useProviderContext()
=======
  const {
    updateModelList,
    embeddingsDefaultModel,
    mutateEmbeddingsDefaultModel,
    speech2textDefaultModel,
    mutateSpeech2textDefaultModel,
  } = useProviderContext()
>>>>>>> b185a70c
  const { data: providers, mutate: mutateProviders } = useSWR('/workspaces/current/model-providers', fetchModelProviders)
  const { data: textGenerationDefaultModel, mutate: mutateTextGenerationDefaultModel } = useSWR('/workspaces/current/default-model?model_type=text-generation', fetchDefaultModal)
  const [showMoreModel, setShowMoreModel] = useState(false)
  const [showModal, setShowModal] = useState(false)
  const { notify } = useToastContext()
  const { eventEmitter } = useEventEmitterContextContext()
  const [modelModalConfig, setModelModalConfig] = useState<ProviderConfigModal | undefined>(undefined)
  const [confirmShow, setConfirmShow] = useState(false)
  const [deleteModel, setDeleteModel] = useState<DeleteModel & { providerKey: ProviderEnum }>()
  const [modalMode, setModalMode] = useState('add')

  let modelList = []

  if (locale === 'en') {
    modelList = [
      config.azure_openai,
      config.replicate,
      config.huggingface_hub,
      config.minimax,
      config.spark,
      config.tongyi,
      config.wenxin,
      config.chatglm,
    ]
  }
  else {
    modelList = [
      config.huggingface_hub,
      config.minimax,
      config.spark,
      config.azure_openai,
      config.replicate,
      config.tongyi,
      config.wenxin,
      config.chatglm,
    ]
  }

  const handleOpenModal = (newModelModalConfig: ProviderConfigModal | undefined, editValue?: FormValue) => {
    if (newModelModalConfig) {
      setShowModal(true)
      const defaultValue = editValue ? { ...newModelModalConfig.defaultValue, ...editValue } : newModelModalConfig.defaultValue
      setModelModalConfig({
        ...newModelModalConfig,
        defaultValue,
      })
      if (editValue)
        setModalMode('edit')
      else
        setModalMode('add')
    }
  }
  const handleCancelModal = () => {
    setShowModal(false)
  }
  const handleUpdateProvidersAndModelList = () => {
    updateModelList(ModelType.textGeneration)
    updateModelList(ModelType.embeddings)
    mutateProviders()
  }
  const handleSave = async (v?: FormValue) => {
    if (v && modelModalConfig) {
      let body, url
      if (ConfigurableProviders.includes(modelModalConfig.key)) {
        const { model_name, model_type, ...config } = v
        body = {
          model_name,
          model_type,
          config,
        }
        url = `/workspaces/current/model-providers/${modelModalConfig.key}/models`
      }
      else {
        body = {
          config: v,
        }
        url = `/workspaces/current/model-providers/${modelModalConfig.key}`
      }

      try {
        eventEmitter?.emit('provider-save')
        const res = await setModelProvider({ url, body })
        if (res.result === 'success') {
          notify({ type: 'success', message: t('common.actionMsg.modifiedSuccessfully') })
          handleUpdateProvidersAndModelList()
          handleCancelModal()
        }
        eventEmitter?.emit('')
      }
      catch (e) {
        eventEmitter?.emit('')
      }
    }
  }

  const handleConfirm = (deleteModel: DeleteModel, providerKey: ProviderEnum) => {
    setDeleteModel({ ...deleteModel, providerKey })
    setConfirmShow(true)
  }

  const handleOperate = async ({ type, value }: Record<string, any>, provierKey: ProviderEnum) => {
    if (type === 'delete') {
      if (!value) {
        const res = await deleteModelProvider({ url: `/workspaces/current/model-providers/${provierKey}` })
        if (res.result === 'success') {
          notify({ type: 'success', message: t('common.actionMsg.modifiedSuccessfully') })
          handleUpdateProvidersAndModelList()
        }
      }
      else {
        handleConfirm(value, provierKey)
      }
    }

    if (type === 'priority') {
      const res = await changeModelProviderPriority({
        url: `/workspaces/current/model-providers/${provierKey}/preferred-provider-type`,
        body: {
          preferred_provider_type: value,
        },
      })
      if (res.result === 'success') {
        notify({ type: 'success', message: t('common.actionMsg.modifiedSuccessfully') })
        mutateProviders()
      }
    }
  }

  const handleDeleteModel = async () => {
    const { model_name, model_type, providerKey } = deleteModel || {}
    const res = await deleteModelProviderModel({
      url: `/workspaces/current/model-providers/${providerKey}/models?model_name=${model_name}&model_type=${model_type}`,
    })
    if (res.result === 'success') {
      notify({ type: 'success', message: t('common.actionMsg.modifiedSuccessfully') })
      setConfirmShow(false)
      handleUpdateProvidersAndModelList()
    }
  }

  const mutateDefaultModel = (type: ModelType) => {
    if (type === ModelType.textGeneration)
      mutateTextGenerationDefaultModel()
    if (type === ModelType.embeddings)
      mutateEmbeddingsDefaultModel()
    if (type === ModelType.speech2text)
      mutateSpeech2textDefaultModel()
  }
  const handleChangeDefaultModel = async (type: ModelType, v: BackendModel) => {
    const res = await updateDefaultModel({
      url: '/workspaces/current/default-model',
      body: {
        model_type: type,
        provider_name: v.model_provider.provider_name,
        model_name: v.model_name,
      },
    })
    if (res.result === 'success') {
      notify({ type: 'success', message: t('common.actionMsg.modifiedSuccessfully') })
      mutateDefaultModel(type)
    }
  }

  return (
    <div className='relative pt-1 -mt-2'>
      <div className='grid grid-cols-3 gap-4 mb-5'>
        <div className='w-full'>
          <div className={titleClassName}>
            {t('common.modelProvider.systemReasoningModel.key')}
            <Tooltip
              selector='model-page-system-reasoning-model-tip'
              htmlContent={
                <div className='w-[261px] text-gray-500'>{t('common.modelProvider.systemReasoningModel.tip')}</div>
              }
            >
              <HelpCircle className={tipClassName} />
            </Tooltip>
          </div>
          <div>
            <ModelSelector
              value={textGenerationDefaultModel && { providerName: textGenerationDefaultModel.model_provider.provider_name, modelName: textGenerationDefaultModel.model_name }}
              modelType={ModelType.textGeneration}
              onChange={v => handleChangeDefaultModel(ModelType.textGeneration, v)}
            />
          </div>
        </div>
        <div className='w-full'>
          <div className={titleClassName}>
            {t('common.modelProvider.embeddingModel.key')}
            <Tooltip
              selector='model-page-system-embedding-model-tip'
              htmlContent={
                <div className='w-[261px] text-gray-500'>{t('common.modelProvider.embeddingModel.tip')}</div>
              }
            >
              <HelpCircle className={tipClassName} />
            </Tooltip>
          </div>
          <div>
            <ModelSelector
              value={embeddingsDefaultModel && { providerName: embeddingsDefaultModel.model_provider.provider_name, modelName: embeddingsDefaultModel.model_name }}
              modelType={ModelType.embeddings}
              onChange={v => handleChangeDefaultModel(ModelType.embeddings, v)}
            />
          </div>
        </div>
        <div className='w-full'>
          <div className={titleClassName}>
            {t('common.modelProvider.speechToTextModel.key')}
            <Tooltip
              selector='model-page-system-speechToText-model-tip'
              htmlContent={
                <div className='w-[261px] text-gray-500'>{t('common.modelProvider.speechToTextModel.tip')}</div>
              }
            >
              <HelpCircle className={tipClassName} />
            </Tooltip>
          </div>
          <div>
            <ModelSelector
              value={speech2textDefaultModel && { providerName: speech2textDefaultModel.model_provider.provider_name, modelName: speech2textDefaultModel.model_name }}
              modelType={ModelType.speech2text}
              onChange={v => handleChangeDefaultModel(ModelType.speech2text, v)}
            />
          </div>
        </div>
      </div>
      <div className='mb-5 h-[0.5px] bg-gray-100' />
      <div className='mb-3 text-sm font-medium text-gray-800'>{t('common.modelProvider.models')}</div>
      <div className='grid grid-cols-2 gap-4 mb-6'>
        {
          MODEL_CARD_LIST.map((model, index) => (
            <ModelCard
              key={index}
              modelItem={model.item}
              currentProvider={providers?.[model.item.key]}
              onOpenModal={editValue => handleOpenModal(model.modal, editValue)}
              onOperate={v => handleOperate(v, model.item.key)}
            />
          ))
        }
      </div>
      {
        modelList.slice(0, showMoreModel ? modelList.length : 3).map((model, index) => (
          <ModelItem
            key={index}
            modelItem={model.item}
            currentProvider={providers?.[model.item.key]}
            onOpenModal={editValue => handleOpenModal(model.modal, editValue)}
            onOperate={v => handleOperate(v, model.item.key)}
            onUpdate={mutateProviders}
          />
        ))
      }
      {
        !showMoreModel && (
          <div className='inline-flex items-center px-1 h-[26px] cursor-pointer' onClick={() => setShowMoreModel(true)}>
            <ChevronDownDouble className='mr-1 w-3 h-3 text-gray-500' />
            <div className='text-xs font-medium text-gray-500'>{t('common.modelProvider.showMoreModelProvider')}</div>
          </div>
        )
      }
      <ModelModal
        isShow={showModal}
        modelModal={modelModalConfig}
        onCancel={handleCancelModal}
        onSave={handleSave}
        mode={modalMode}
      />
      <Confirm
        isShow={confirmShow}
        onCancel={() => setConfirmShow(false)}
        title={deleteModel?.model_name || ''}
        desc={t('common.modelProvider.item.deleteDesc', { modelName: deleteModel?.model_name }) || ''}
        onConfirm={handleDeleteModel}
      />
    </div>
  )
}

export default ModelPage<|MERGE_RESOLUTION|>--- conflicted
+++ resolved
@@ -52,10 +52,7 @@
 
 const ModelPage = () => {
   const { t } = useTranslation()
-<<<<<<< HEAD
   const { locale } = useContext(I18n)
-  const { updateModelList } = useProviderContext()
-=======
   const {
     updateModelList,
     embeddingsDefaultModel,
@@ -63,7 +60,6 @@
     speech2textDefaultModel,
     mutateSpeech2textDefaultModel,
   } = useProviderContext()
->>>>>>> b185a70c
   const { data: providers, mutate: mutateProviders } = useSWR('/workspaces/current/model-providers', fetchModelProviders)
   const { data: textGenerationDefaultModel, mutate: mutateTextGenerationDefaultModel } = useSWR('/workspaces/current/default-model?model_type=text-generation', fetchDefaultModal)
   const [showMoreModel, setShowMoreModel] = useState(false)
