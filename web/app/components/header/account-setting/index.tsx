'use client'
import { useTranslation } from 'react-i18next'
import { useEffect, useRef, useState } from 'react'
import cn from 'classnames'
import { AtSymbolIcon, CubeTransparentIcon, GlobeAltIcon, UserIcon, UsersIcon, XMarkIcon } from '@heroicons/react/24/outline'
import { GlobeAltIcon as GlobalAltIconSolid, UserIcon as UserIconSolid, UsersIcon as UsersIconSolid } from '@heroicons/react/24/solid'
import AccountPage from './account-page'
import MembersPage from './members-page'
import IntegrationsPage from './Integrations-page'
import LanguagePage from './language-page'
import ProviderPage from './provider-page'
import PluginPage from './plugin-page'
import DataSourcePage from './data-source-page'
import s from './index.module.css'
import Modal from '@/app/components/base/modal'
import { Database03, PuzzlePiece01 } from '@/app/components/base/icons/src/vender/line/development'
import { Database03 as Database03Solid, PuzzlePiece01 as PuzzlePiece01Solid } from '@/app/components/base/icons/src/vender/solid/development'

const iconClassName = `
  w-4 h-4 ml-3 mr-2
`

const scrolledClassName = `
  border-b shadow-xs bg-white/[.98]
`

type IAccountSettingProps = {
  onCancel: () => void
  activeTab?: string
}
export default function AccountSetting({
  onCancel,
  activeTab = 'account',
}: IAccountSettingProps) {
  const [activeMenu, setActiveMenu] = useState(activeTab)
  const { t } = useTranslation()
  const menuItems = [
    {
      key: 'account-group',
      name: t('common.settings.accountGroup'),
      items: [
        {
          key: 'account',
          name: t('common.settings.account'),
          icon: <UserIcon className={iconClassName} />,
          activeIcon: <UserIconSolid className={iconClassName} />,
        },
        {
          key: 'integrations',
          name: t('common.settings.integrations'),
          icon: <AtSymbolIcon className={iconClassName} />,
          activeIcon: <AtSymbolIcon className={iconClassName} />,
        },
        {
          key: 'language',
          name: t('common.settings.language'),
          icon: <GlobeAltIcon className={iconClassName} />,
          activeIcon: <GlobalAltIconSolid className={iconClassName} />,
        },
      ],
    },
    {
      key: 'workspace-group',
      name: t('common.settings.workplaceGroup'),
      items: [
        {
          key: 'members',
          name: t('common.settings.members'),
          icon: <UsersIcon className={iconClassName} />,
          activeIcon: <UsersIconSolid className={iconClassName} />,
        },
        {
          key: 'provider',
          name: t('common.settings.provider'),
          icon: <CubeTransparentIcon className={iconClassName} />,
          activeIcon: <CubeTransparentIcon className={iconClassName} />,
        },
        {
          key: 'data-source',
          name: t('common.settings.dataSource'),
          icon: <Database03 className={iconClassName} />,
          activeIcon: <Database03Solid className={iconClassName} />,
        },
        {
          key: 'plugin',
          name: t('common.settings.plugin'),
          icon: <PuzzlePiece01 className={iconClassName} />,
          activeIcon: <PuzzlePiece01Solid className={iconClassName} />,
        },
      ],
    },
  ]
  const scrollRef = useRef<HTMLDivElement>(null)
  const [scrolled, setScrolled] = useState(false)
  const scrollHandle = (e: any) => {
    if (e.target.scrollTop > 0)
      setScrolled(true)

    else
      setScrolled(false)
  }
  useEffect(() => {
    const targetElement = scrollRef.current
    targetElement?.addEventListener('scroll', scrollHandle)
    return () => {
      targetElement?.removeEventListener('scroll', scrollHandle)
    }
  }, [])

  return (
    <Modal
      isShow
      onClose={() => { }}
      className={s.modal}
      wrapperClassName='pt-[60px]'
    >
      <div className='flex'>
        <div className='w-[200px] p-4 border border-gray-100'>
          <div className='mb-8 ml-2 text-base font-medium leading-6 text-gray-900'>{t('common.userProfile.settings')}</div>
          <div>
            {
              menuItems.map(menuItem => (
                <div key={menuItem.key} className='mb-4'>
                  <div className='px-2 mb-[6px] text-xs font-medium text-gray-500'>{menuItem.name}</div>
                  <div>
                    {
                      menuItem.items.map(item => (
                        <div
                          key={item.key}
                          className={`
                            flex items-center h-[37px] mb-[2px] text-sm cursor-pointer rounded-lg
                            ${activeMenu === item.key ? 'font-semibold text-primary-600 bg-primary-50' : 'font-light text-gray-700'}
                          `}
                          onClick={() => setActiveMenu(item.key)}
                        >
                          {activeMenu === item.key ? item.activeIcon : item.icon}{item.name}
                        </div>
                      ))
                    }
                  </div>
                </div>
              ))
            }
          </div>
        </div>
        <div ref={scrollRef} className='relative w-[520px] h-[580px] pb-4 overflow-y-auto'>
          <div className={cn('sticky top-0 px-6 py-4 flex items-center justify-between h-14 mb-4 bg-white text-base font-medium text-gray-900', scrolled && scrolledClassName)}>
            {[...menuItems[0].items, ...menuItems[1].items].find(item => item.key === activeMenu)?.name}
            <XMarkIcon className='w-4 h-4 cursor-pointer' onClick={onCancel} />
          </div>
<<<<<<< HEAD
          {
            activeMenu === 'account' && <AccountPage />
          }
          {
            activeMenu === 'members' && <MembersPage />
          }
          {
            activeMenu === 'integrations' && <IntegrationsPage />
          }
          {
            activeMenu === 'language' && <LanguagePage />
          }
          {
            activeMenu === 'provider' && <ProviderPage />
          }
          {
            activeMenu === 'data-source' && <DataSourcePage />
          }
          {
            activeMenu === 'plugin' && <PluginPage />
          }
=======
          <div className='px-6'>
            {activeMenu === 'account' && <AccountPage />}
            {activeMenu === 'members' && <MembersPage />}
            {activeMenu === 'integrations' && <IntegrationsPage />}
            {activeMenu === 'language' && <LanguagePage />}
            {activeMenu === 'provider' && <ProviderPage />}
            {activeMenu === 'data-source' && <DataSourcePage />}
          </div>
>>>>>>> ecd6cbae
        </div>
      </div>
    </Modal>
  )
}<|MERGE_RESOLUTION|>--- conflicted
+++ resolved
@@ -148,29 +148,6 @@
             {[...menuItems[0].items, ...menuItems[1].items].find(item => item.key === activeMenu)?.name}
             <XMarkIcon className='w-4 h-4 cursor-pointer' onClick={onCancel} />
           </div>
-<<<<<<< HEAD
-          {
-            activeMenu === 'account' && <AccountPage />
-          }
-          {
-            activeMenu === 'members' && <MembersPage />
-          }
-          {
-            activeMenu === 'integrations' && <IntegrationsPage />
-          }
-          {
-            activeMenu === 'language' && <LanguagePage />
-          }
-          {
-            activeMenu === 'provider' && <ProviderPage />
-          }
-          {
-            activeMenu === 'data-source' && <DataSourcePage />
-          }
-          {
-            activeMenu === 'plugin' && <PluginPage />
-          }
-=======
           <div className='px-6'>
             {activeMenu === 'account' && <AccountPage />}
             {activeMenu === 'members' && <MembersPage />}
@@ -178,8 +155,8 @@
             {activeMenu === 'language' && <LanguagePage />}
             {activeMenu === 'provider' && <ProviderPage />}
             {activeMenu === 'data-source' && <DataSourcePage />}
+            {activeMenu === 'data-source' && <PluginPage />}
           </div>
->>>>>>> ecd6cbae
         </div>
       </div>
     </Modal>
