--- conflicted
+++ resolved
@@ -147,13 +147,8 @@
             }
           </div>
         </div>
-<<<<<<< HEAD
         <div ref={scrollRef} className='relative w-[824px] h-[720px] pb-4 overflow-y-auto'>
-          <div className={cn('sticky top-0 px-8 py-4 flex items-center justify-between h-14 bg-white text-base font-medium text-gray-900 z-20', scrolled && scrolledClassName)}>
-=======
-        <div ref={scrollRef} className='relative w-[520px] h-[580px] pb-4 overflow-y-auto'>
           <div className={cn('sticky top-0 px-6 py-4 flex items-center justify-between h-14 mb-4 bg-white text-base font-medium text-gray-900 z-20', scrolled && scrolledClassName)}>
->>>>>>> 39933aeb
             {[...menuItems[0].items, ...menuItems[1].items].find(item => item.key === activeMenu)?.name}
             <div className='flex items-center justify-center -mr-4 w-6 h-6 cursor-pointer' onClick={onCancel}>
               <XClose className='w-4 h-4 text-gray-500' />
