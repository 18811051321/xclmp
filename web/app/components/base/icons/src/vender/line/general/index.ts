--- conflicted
+++ resolved
@@ -1,8 +1,5 @@
-<<<<<<< HEAD
 export { default as LinkExternal02 } from './LinkExternal02'
-=======
 export { default as Check } from './Check'
->>>>>>> e9810a6d
 export { default as Loading02 } from './Loading02'
 export { default as LogOut01 } from './LogOut01'
 export { default as Trash03 } from './Trash03'
