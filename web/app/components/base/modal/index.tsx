import { Dialog, Transition } from '@headlessui/react'
import { Fragment } from 'react'
import { XMarkIcon } from '@heroicons/react/24/outline'
// https://headlessui.com/react/dialog

type IModal = {
  className?: string
  wrapperClassName?: string
  isShow: boolean
  onClose: () => void
  title?: React.ReactNode
  description?: React.ReactNode
  children: React.ReactNode
  closable?: boolean
}

export default function Modal({
  className,
  wrapperClassName,
  isShow,
  onClose,
  title,
  description,
  children,
  closable = false,
}: IModal) {
  return (
    <Transition appear show={isShow} as={Fragment}>
      <Dialog as="div" className="relative z-10" onClose={onClose}>
        <Transition.Child
          as={Fragment}
          enter="ease-out duration-300"
          enterFrom="opacity-0"
          enterTo="opacity-100"
          leave="ease-in duration-200"
          leaveFrom="opacity-100"
          leaveTo="opacity-0"
        >
          <div className="fixed inset-0 bg-black bg-opacity-25" />
        </Transition.Child>

<<<<<<< HEAD
        <div className="fixed inset-0 overflow-y-auto">
          <div className="flex min-h-full items-center justify-center p-4 text-center">
            <Transition.Child
              as={Fragment}
              enter="ease-out duration-300"
              enterFrom="opacity-0 scale-95"
              enterTo="opacity-100 scale-100"
              leave="ease-in duration-200"
              leaveFrom="opacity-100 scale-100"
              leaveTo="opacity-0 scale-95"
            >
              <Dialog.Panel className={`w-full max-w-md transform overflow-hidden rounded-2xl bg-white p-6 text-left align-middle shadow-xl transition-all ${className}`}>
                {title && <Dialog.Title
                  as="h3"
                  className="text-lg font-medium leading-6 text-gray-900"
                >
                  {title}
                </Dialog.Title>}
                {description && <Dialog.Description className='text-gray-500 text-xs font-normal mt-2'>
                  {description}
                </Dialog.Description>}
                {closable
                  && <div className='absolute top-6 right-6 w-5 h-5 rounded-2xl flex items-center justify-center hover:cursor-pointer hover:bg-gray-100'>
                    <XMarkIcon className='w-4 h-4 text-gray-500' onClick={onClose} />
                  </div>}
                {children}
              </Dialog.Panel>
            </Transition.Child>
          </div>
        </div>
      </Dialog>
    </Transition>
=======
                <div className="fixed inset-0 overflow-y-auto">
                    <div className={`flex min-h-full items-center justify-center p-4 text-center ${wrapperClassName}`}>
                        <Transition.Child
                            as={Fragment}
                            enter="ease-out duration-300"
                            enterFrom="opacity-0 scale-95"
                            enterTo="opacity-100 scale-100"
                            leave="ease-in duration-200"
                            leaveFrom="opacity-100 scale-100"
                            leaveTo="opacity-0 scale-95"
                        >
                            <Dialog.Panel className={`w-full max-w-md transform overflow-hidden rounded-2xl bg-white p-6 text-left align-middle shadow-xl transition-all ${className}`}>
                                {title && <Dialog.Title
                                    as="h3"
                                    className="text-lg font-medium leading-6 text-gray-900"
                                >
                                    {title}
                                </Dialog.Title>}
                                {description && <Dialog.Description className='text-gray-500 text-xs font-normal mt-2'>
                                    {description}
                                </Dialog.Description>}
                                {closable
                                    && <div className='absolute top-6 right-6 w-5 h-5 rounded-2xl flex items-center justify-center hover:cursor-pointer hover:bg-gray-100'>
                                        <XMarkIcon className='w-4 h-4 text-gray-500' onClick={onClose} />
                                    </div>}
                                {children}
                            </Dialog.Panel>
                        </Transition.Child>
                    </div>
                </div>
            </Dialog>
        </Transition>
>>>>>>> f68b05d5
  )
}<|MERGE_RESOLUTION|>--- conflicted
+++ resolved
@@ -39,7 +39,6 @@
           <div className="fixed inset-0 bg-black bg-opacity-25" />
         </Transition.Child>
 
-<<<<<<< HEAD
         <div className="fixed inset-0 overflow-y-auto">
           <div className="flex min-h-full items-center justify-center p-4 text-center">
             <Transition.Child
@@ -72,39 +71,5 @@
         </div>
       </Dialog>
     </Transition>
-=======
-                <div className="fixed inset-0 overflow-y-auto">
-                    <div className={`flex min-h-full items-center justify-center p-4 text-center ${wrapperClassName}`}>
-                        <Transition.Child
-                            as={Fragment}
-                            enter="ease-out duration-300"
-                            enterFrom="opacity-0 scale-95"
-                            enterTo="opacity-100 scale-100"
-                            leave="ease-in duration-200"
-                            leaveFrom="opacity-100 scale-100"
-                            leaveTo="opacity-0 scale-95"
-                        >
-                            <Dialog.Panel className={`w-full max-w-md transform overflow-hidden rounded-2xl bg-white p-6 text-left align-middle shadow-xl transition-all ${className}`}>
-                                {title && <Dialog.Title
-                                    as="h3"
-                                    className="text-lg font-medium leading-6 text-gray-900"
-                                >
-                                    {title}
-                                </Dialog.Title>}
-                                {description && <Dialog.Description className='text-gray-500 text-xs font-normal mt-2'>
-                                    {description}
-                                </Dialog.Description>}
-                                {closable
-                                    && <div className='absolute top-6 right-6 w-5 h-5 rounded-2xl flex items-center justify-center hover:cursor-pointer hover:bg-gray-100'>
-                                        <XMarkIcon className='w-4 h-4 text-gray-500' onClick={onClose} />
-                                    </div>}
-                                {children}
-                            </Dialog.Panel>
-                        </Transition.Child>
-                    </div>
-                </div>
-            </Dialog>
-        </Transition>
->>>>>>> f68b05d5
   )
 }