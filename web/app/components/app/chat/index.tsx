--- conflicted
+++ resolved
@@ -578,11 +578,7 @@
                 {
                   query
                     ? (
-<<<<<<< HEAD
-                      <div className='flex justify-center items-center w-8 h-8 cursor-pointer' onClick={() => setQuery('')}>
-=======
                       <div className='flex justify-center items-center w-8 h-8 cursor-pointer hover:bg-gray-100 rounded-lg' onClick={() => setQuery('')}>
->>>>>>> 3f22fdd0
                         <XCircle className='w-4 h-4 text-[#98A2B3]' />
                       </div>
                     )
@@ -614,9 +610,6 @@
                   )}
               </div>
               {
-<<<<<<< HEAD
-                voiceInputShow && <VoiceInput onCancel={() => setVoiceInputShow(false)} onConverted={() => setVoiceInputShow(false)} />
-=======
                 voiceInputShow && (
                   <VoiceInput
                     isInstalledApp={isInstalledApp}
@@ -625,7 +618,6 @@
                     onConverted={text => setQuery(text)}
                   />
                 )
->>>>>>> 3f22fdd0
               }
             </div>
           </div>
