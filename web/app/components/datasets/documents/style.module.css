--- conflicted
+++ resolved
@@ -56,13 +56,10 @@
   background-position: center center;
   background-size: contain;
 }
-<<<<<<< HEAD
-=======
 .actionIcon {
   @apply bg-gray-500;
   mask-image: url(~@/assets/action.svg);
 }
->>>>>>> 39574dcf
 .pdfIcon {
   background-image: url(~@/assets/pdf.svg);
 }
