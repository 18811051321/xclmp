--- conflicted
+++ resolved
@@ -12,7 +12,7 @@
 import { DataSourceType } from '@/models/datasets'
 import Button from '@/app/components/base/button'
 import { NotionPageSelector } from '@/app/components/base/notion-page-selector'
-<<<<<<< HEAD
+import { useDatasetDetailContext } from '@/context/dataset-detail'
 
 type IStepOneProps = {
   datasetId?: string
@@ -23,18 +23,6 @@
   files: any[]
   updateFileList: (files: any[]) => void
   updateFile: (fileItem: any, progress: number, list: any[]) => void
-=======
-import { useDatasetDetailContext } from '@/context/dataset-detail'
-
-type IStepOneProps = {
-  datasetId?: string
-  dataSourceType?: DataSourceType
-  dataSourceTypeDisable: Boolean
-  hasConnection: boolean
-  onSetting: () => void
-  file?: File
-  updateFile: (file?: File) => void
->>>>>>> 54f3bbbf
   notionPages?: any[]
   updateNotionPages: (value: any[]) => void
   onStepChange: () => void
@@ -73,14 +61,10 @@
   notionPages = [],
   updateNotionPages,
 }: IStepOneProps) => {
-<<<<<<< HEAD
-  const [showModal, setShowModal] = useState(false)
   const [currentFile, setCurrentFile] = useState<File | undefined>()
-=======
   const { dataset } = useDatasetDetailContext()
   const [showModal, setShowModal] = useState(false)
   const [showFilePreview, setShowFilePreview] = useState(true)
->>>>>>> 54f3bbbf
   const [currentNotionPage, setCurrentNotionPage] = useState<Page | undefined>()
   const { t } = useTranslation()
 
@@ -89,7 +73,6 @@
   const modalShowHandle = () => setShowModal(true)
   const modalCloseHandle = () => setShowModal(false)
 
-<<<<<<< HEAD
   const updateCurrentFile = (file: File) => {
     setCurrentFile(file)
   }
@@ -100,17 +83,10 @@
   const updateCurrentPage = (page: Page) => {
     setCurrentNotionPage(page)
   }
-=======
-  const updateCurrentPage = (page: Page) => {
-    setCurrentNotionPage(page)
-  }
-
->>>>>>> 54f3bbbf
   const hideNotionPagePreview = () => {
     setCurrentNotionPage(undefined)
   }
 
-<<<<<<< HEAD
   // TODO
   const nextDisabled = useMemo(() => {
     if (!files.length)
@@ -121,9 +97,7 @@
       return true
     return false
   }, [files])
-=======
   const shouldShowDataSourceTypeList = !datasetId || (datasetId && !dataset?.data_source_type)
->>>>>>> 54f3bbbf
 
   return (
     <div className='flex w-full h-full'>
@@ -134,61 +108,6 @@
           )
         }
         <div className={s.form}>
-<<<<<<< HEAD
-          <div className={s.dataSourceTypeList}>
-            <div
-              className={cn(
-                s.dataSourceItem,
-                dataSourceType === DataSourceType.FILE && s.active,
-                dataSourceTypeDisable && dataSourceType !== DataSourceType.FILE && s.disabled,
-              )}
-              onClick={() => {
-                if (dataSourceTypeDisable)
-                  return
-                changeType(DataSourceType.FILE)
-                hideFilePreview()
-                hideNotionPagePreview()
-              }}
-            >
-              <span className={cn(s.datasetIcon)} />
-              {t('datasetCreation.stepOne.dataSourceType.file')}
-            </div>
-            <div
-              className={cn(
-                s.dataSourceItem,
-                dataSourceType === DataSourceType.NOTION && s.active,
-                dataSourceTypeDisable && dataSourceType !== DataSourceType.NOTION && s.disabled,
-              )}
-              onClick={() => {
-                if (dataSourceTypeDisable)
-                  return
-                changeType(DataSourceType.NOTION)
-                hideFilePreview()
-                hideNotionPagePreview()
-              }}
-            >
-              <span className={cn(s.datasetIcon, s.notion)} />
-              {t('datasetCreation.stepOne.dataSourceType.notion')}
-            </div>
-            <div
-              className={cn(s.dataSourceItem, s.disabled, dataSourceType === DataSourceType.WEB && s.active)}
-            // onClick={() => changeType(DataSourceType.WEB)}
-            >
-              <span className={s.comingTag}>Coming soon</span>
-              <span className={cn(s.datasetIcon, s.web)} />
-              {t('datasetCreation.stepOne.dataSourceType.web')}
-            </div>
-          </div>
-          {dataSourceType === DataSourceType.FILE && (
-            <>
-              <FileUploader
-                fileList={files}
-                prepareFileList={updateFileList}
-                onFileUpdate={updateFile}
-                onPreview={updateCurrentFile}
-              />
-              <Button disabled={nextDisabled} className={s.submitButton} type='primary' onClick={onStepChange}>{t('datasetCreation.stepOne.button')}</Button>
-=======
           {
             shouldShowDataSourceTypeList && (
               <div className={s.dataSourceTypeList}>
@@ -202,7 +121,8 @@
                     if (dataSourceTypeDisable)
                       return
                     changeType(DataSourceType.FILE)
-                    hidePreview()
+                    hideFilePreview()
+                    hideNotionPagePreview()
                   }}
                 >
                   <span className={cn(s.datasetIcon)} />
@@ -218,7 +138,8 @@
                     if (dataSourceTypeDisable)
                       return
                     changeType(DataSourceType.NOTION)
-                    hidePreview()
+                    hideFilePreview()
+                    hideNotionPagePreview()
                   }}
                 >
                   <span className={cn(s.datasetIcon, s.notion)} />
@@ -237,9 +158,14 @@
           }
           {dataSourceType === DataSourceType.FILE && (
             <>
-              <FileUploader onFileUpdate={updateFile} file={file} titleClassName={(!shouldShowDataSourceTypeList) ? 'mt-[30px] !mb-[44px] !text-lg !font-semibold !text-gray-900' : undefined} />
-              <Button disabled={!file} className={s.submitButton} type='primary' onClick={onStepChange}>{t('datasetCreation.stepOne.button')}</Button>
->>>>>>> 54f3bbbf
+              <FileUploader
+                fileList={files}
+                prepareFileList={updateFileList}
+                onFileUpdate={updateFile}
+                onPreview={updateCurrentFile}
+                titleClassName={(!shouldShowDataSourceTypeList) ? 'mt-[30px] !mb-[44px] !text-lg !font-semibold !text-gray-900' : undefined}
+              />
+              <Button disabled={nextDisabled} className={s.submitButton} type='primary' onClick={onStepChange}>{t('datasetCreation.stepOne.button')}</Button>
             </>
           )}
           {dataSourceType === DataSourceType.NOTION && (
@@ -264,11 +190,7 @@
         </div>
         <EmptyDatasetCreationModal show={showModal} onHide={modalCloseHandle} />
       </div>
-<<<<<<< HEAD
       {currentFile && <FilePreview file={currentFile} hidePreview={hideFilePreview} />}
-=======
-      {file && showFilePreview && <FilePreview file={file} hidePreview={hidePreview} />}
->>>>>>> 54f3bbbf
       {currentNotionPage && <NotionPagePreview currentPage={currentNotionPage} hidePreview={hideNotionPagePreview} />}
     </div>
   )
