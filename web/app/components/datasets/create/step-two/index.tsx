/* eslint-disable no-mixed-operators */
'use client'
import React, { useEffect, useLayoutEffect, useRef, useState } from 'react'
import { useTranslation } from 'react-i18next'
import { useContext } from 'use-context-selector'
import { useBoolean } from 'ahooks'
import { XMarkIcon } from '@heroicons/react/20/solid'
import cn from 'classnames'
import Link from 'next/link'
import { groupBy } from 'lodash-es'
import PreviewItem, { PreviewType } from './preview-item'
import LanguageSelect from './language-select'
import s from './index.module.css'
import type { CreateDocumentReq, File, FullDocumentDetail, FileIndexingEstimateResponse as IndexingEstimateResponse, NotionInfo, PreProcessingRule, Rules, createDocumentResponse } from '@/models/datasets'
import {
  createDocument,
  createFirstDocument,
  fetchFileIndexingEstimate as didFetchFileIndexingEstimate,
  fetchDefaultProcessRule,
} from '@/service/datasets'
import Button from '@/app/components/base/button'
import Loading from '@/app/components/base/loading'

import Toast from '@/app/components/base/toast'
import { formatNumber } from '@/utils/format'
import type { DataSourceNotionPage } from '@/models/common'
import { DataSourceType } from '@/models/datasets'
import NotionIcon from '@/app/components/base/notion-icon'
import Switch from '@/app/components/base/switch'
import { MessageChatSquare } from '@/app/components/base/icons/src/public/common'
import { XClose } from '@/app/components/base/icons/src/vender/line/general'
import { useDatasetDetailContext } from '@/context/dataset-detail'
import I18n from '@/context/i18n'
import { IS_CE_EDITION } from '@/config'

type Page = DataSourceNotionPage & { workspace_id: string }

type StepTwoProps = {
  isSetting?: boolean
  documentDetail?: FullDocumentDetail
  hasSetAPIKEY: boolean
  onSetting: () => void
  datasetId?: string
  indexingType?: string
  dataSourceType: DataSourceType
  files: File[]
  notionPages?: Page[]
  onStepChange?: (delta: number) => void
  updateIndexingTypeCache?: (type: string) => void
  updateResultCache?: (res: createDocumentResponse) => void
  onSave?: () => void
  onCancel?: () => void
}

enum SegmentType {
  AUTO = 'automatic',
  CUSTOM = 'custom',
}
enum IndexingType {
  QUALIFIED = 'high_quality',
  ECONOMICAL = 'economy',
}
enum DocForm {
  TEXT = 'text_model',
  QA = 'qa_model',
}

const StepTwo = ({
  isSetting,
  documentDetail,
  hasSetAPIKEY,
  onSetting,
  datasetId,
  indexingType,
  dataSourceType,
  files,
  notionPages = [],
  onStepChange,
  updateIndexingTypeCache,
  updateResultCache,
  onSave,
  onCancel,
}: StepTwoProps) => {
  const { t } = useTranslation()
  const { locale } = useContext(I18n)

  const { mutateDatasetRes } = useDatasetDetailContext()
  const scrollRef = useRef<HTMLDivElement>(null)
  const [scrolled, setScrolled] = useState(false)
  const previewScrollRef = useRef<HTMLDivElement>(null)
  const [previewScrolled, setPreviewScrolled] = useState(false)
  const [segmentationType, setSegmentationType] = useState<SegmentType>(SegmentType.AUTO)
  const [segmentIdentifier, setSegmentIdentifier] = useState('\\n')
  const [max, setMax] = useState(1000)
  const [rules, setRules] = useState<PreProcessingRule[]>([])
  const [defaultConfig, setDefaultConfig] = useState<Rules>()
  const hasSetIndexType = !!indexingType
  const [indexType, setIndexType] = useState<IndexingType>(
    indexingType
      || hasSetAPIKEY
      ? IndexingType.QUALIFIED
      : IndexingType.ECONOMICAL,
  )
  const [docForm, setDocForm] = useState<DocForm | string>(
    datasetId && documentDetail ? documentDetail.doc_form : DocForm.TEXT,
  )
  const [docLanguage, setDocLanguage] = useState<string>(locale === 'en' ? 'English' : 'Chinese')
  const [QATipHide, setQATipHide] = useState(false)
  const [previewSwitched, setPreviewSwitched] = useState(false)
  const [showPreview, { setTrue: setShowPreview, setFalse: hidePreview }] = useBoolean()
  const [customFileIndexingEstimate, setCustomFileIndexingEstimate] = useState<IndexingEstimateResponse | null>(null)
  const [automaticFileIndexingEstimate, setAutomaticFileIndexingEstimate] = useState<IndexingEstimateResponse | null>(null)
  const fileIndexingEstimate = (() => {
    return segmentationType === SegmentType.AUTO ? automaticFileIndexingEstimate : customFileIndexingEstimate
  })()

  const scrollHandle = (e: any) => {
    if (e.target.scrollTop > 0)
      setScrolled(true)

    else
      setScrolled(false)
  }

  const previewScrollHandle = (e: any) => {
    if (e.target.scrollTop > 0)
      setPreviewScrolled(true)

    else
      setPreviewScrolled(false)
  }
  const getFileName = (name: string) => {
    const arr = name.split('.')
    return arr.slice(0, -1).join('.')
  }

  const getRuleName = (key: string) => {
    if (key === 'remove_extra_spaces')
      return t('datasetCreation.stepTwo.removeExtraSpaces')

    if (key === 'remove_urls_emails')
      return t('datasetCreation.stepTwo.removeUrlEmails')

    if (key === 'remove_stopwords')
      return t('datasetCreation.stepTwo.removeStopwords')
  }
  const ruleChangeHandle = (id: string) => {
    const newRules = rules.map((rule) => {
      if (rule.id === id) {
        return {
          id: rule.id,
          enabled: !rule.enabled,
        }
      }
      return rule
    })
    setRules(newRules)
  }
  const resetRules = () => {
    if (defaultConfig) {
      setSegmentIdentifier(defaultConfig.segmentation.separator === '\n' ? '\\n' : defaultConfig.segmentation.separator || '\\n')
      setMax(defaultConfig.segmentation.max_tokens)
      setRules(defaultConfig.pre_processing_rules)
    }
  }

  const fetchFileIndexingEstimate = async (docForm = DocForm.TEXT) => {
    // eslint-disable-next-line @typescript-eslint/no-use-before-define
    const res = await didFetchFileIndexingEstimate(getFileIndexingEstimateParams(docForm))
    if (segmentationType === SegmentType.CUSTOM)
      setCustomFileIndexingEstimate(res)

    else
      setAutomaticFileIndexingEstimate(res)
  }

  const confirmChangeCustomConfig = () => {
    setCustomFileIndexingEstimate(null)
    setShowPreview()
    fetchFileIndexingEstimate()
    setPreviewSwitched(false)
  }

  const getIndexing_technique = () => indexingType || indexType

  const getProcessRule = () => {
    const processRule: any = {
      rules: {}, // api will check this. It will be removed after api refactored.
      mode: segmentationType,
    }
    if (segmentationType === SegmentType.CUSTOM) {
      const ruleObj = {
        pre_processing_rules: rules,
        segmentation: {
          separator: segmentIdentifier === '\\n' ? '\n' : segmentIdentifier,
          max_tokens: max,
        },
      }
      processRule.rules = ruleObj
    }
    return processRule
  }

  const getNotionInfo = () => {
    const workspacesMap = groupBy(notionPages, 'workspace_id')
    const workspaces = Object.keys(workspacesMap).map((workspaceId) => {
      return {
        workspaceId,
        pages: workspacesMap[workspaceId],
      }
    })
    return workspaces.map((workspace) => {
      return {
        workspace_id: workspace.workspaceId,
        pages: workspace.pages.map((page) => {
          const { page_id, page_name, page_icon, type } = page
          return {
            page_id,
            page_name,
            page_icon,
            type,
          }
        }),
      }
    }) as NotionInfo[]
  }

  const getFileIndexingEstimateParams = (docForm: DocForm) => {
    let params
    if (dataSourceType === DataSourceType.FILE) {
      params = {
        info_list: {
          data_source_type: dataSourceType,
          file_info_list: {
            file_ids: files.map(file => file.id),
          },
        },
        indexing_technique: getIndexing_technique(),
        process_rule: getProcessRule(),
        doc_form: docForm,
<<<<<<< HEAD
        dataset_id: datasetId,
=======
        doc_language: docLanguage,
>>>>>>> 400f692f
      }
    }
    if (dataSourceType === DataSourceType.NOTION) {
      params = {
        info_list: {
          data_source_type: dataSourceType,
          notion_info_list: getNotionInfo(),
        },
        indexing_technique: getIndexing_technique(),
        process_rule: getProcessRule(),
        doc_form: docForm,
<<<<<<< HEAD
        dataset_id: datasetId,
=======
        doc_language: docLanguage,
>>>>>>> 400f692f
      }
    }
    return params
  }

  const getCreationParams = () => {
    let params
    if (isSetting) {
      params = {
        original_document_id: documentDetail?.id,
        doc_form: docForm,
        doc_language: docLanguage,
        process_rule: getProcessRule(),
      } as CreateDocumentReq
    }
    else {
      params = {
        data_source: {
          type: dataSourceType,
          info_list: {
            data_source_type: dataSourceType,
          },
        },
        indexing_technique: getIndexing_technique(),
        process_rule: getProcessRule(),
        doc_form: docForm,
        doc_language: docLanguage,
      } as CreateDocumentReq
      if (dataSourceType === DataSourceType.FILE) {
        params.data_source.info_list.file_info_list = {
          file_ids: files.map(file => file.id),
        }
      }
      if (dataSourceType === DataSourceType.NOTION)
        params.data_source.info_list.notion_info_list = getNotionInfo()
    }
    return params
  }

  const getRules = async () => {
    try {
      const res = await fetchDefaultProcessRule({ url: '/datasets/process-rule' })
      const separator = res.rules.segmentation.separator
      setSegmentIdentifier(separator === '\n' ? '\\n' : separator || '\\n')
      setMax(res.rules.segmentation.max_tokens)
      setRules(res.rules.pre_processing_rules)
      setDefaultConfig(res.rules)
    }
    catch (err) {
      console.log(err)
    }
  }

  const getRulesFromDetail = () => {
    if (documentDetail) {
      const rules = documentDetail.dataset_process_rule.rules
      const separator = rules.segmentation.separator
      const max = rules.segmentation.max_tokens
      setSegmentIdentifier(separator === '\n' ? '\\n' : separator || '\\n')
      setMax(max)
      setRules(rules.pre_processing_rules)
      setDefaultConfig(rules)
    }
  }

  const getDefaultMode = () => {
    if (documentDetail)
      setSegmentationType(documentDetail.dataset_process_rule.mode)
  }

  const createHandle = async () => {
    try {
      let res
      const params = getCreationParams()
      if (!datasetId) {
        res = await createFirstDocument({
          body: params,
        })
        updateIndexingTypeCache && updateIndexingTypeCache(indexType)
        updateResultCache && updateResultCache(res)
      }
      else {
        res = await createDocument({
          datasetId,
          body: params,
        })
        updateIndexingTypeCache && updateIndexingTypeCache(indexType)
        updateResultCache && updateResultCache(res)
      }
      if (mutateDatasetRes)
        mutateDatasetRes()
      onStepChange && onStepChange(+1)
      isSetting && onSave && onSave()
    }
    catch (err) {
      Toast.notify({
        type: 'error',
        message: `${err}`,
      })
    }
  }

  const handleSwitch = (state: boolean) => {
    if (state)
      setDocForm(DocForm.QA)
    else
      setDocForm(DocForm.TEXT)
  }

  const handleSelect = (language: string) => {
    setDocLanguage(language)
  }

  const changeToEconomicalType = () => {
    if (!hasSetIndexType) {
      setIndexType(IndexingType.ECONOMICAL)
      setDocForm(DocForm.TEXT)
    }
  }

  const previewSwitch = async () => {
    setPreviewSwitched(true)
    if (segmentationType === SegmentType.AUTO)
      setAutomaticFileIndexingEstimate(null)
    else
      setCustomFileIndexingEstimate(null)
    await fetchFileIndexingEstimate(DocForm.QA)
  }

  useEffect(() => {
    // fetch rules
    if (!isSetting) {
      getRules()
    }
    else {
      getRulesFromDetail()
      getDefaultMode()
    }
  }, [])

  useEffect(() => {
    scrollRef.current?.addEventListener('scroll', scrollHandle)
    return () => {
      scrollRef.current?.removeEventListener('scroll', scrollHandle)
    }
  }, [])

  useLayoutEffect(() => {
    if (showPreview) {
      previewScrollRef.current?.addEventListener('scroll', previewScrollHandle)
      return () => {
        previewScrollRef.current?.removeEventListener('scroll', previewScrollHandle)
      }
    }
  }, [showPreview])

  useEffect(() => {
    if (indexingType === IndexingType.ECONOMICAL && docForm === DocForm.QA)
      setDocForm(DocForm.TEXT)
  }, [indexingType, docForm])

  useEffect(() => {
    // get indexing type by props
    if (indexingType)
      setIndexType(indexingType as IndexingType)

    else
      setIndexType(hasSetAPIKEY ? IndexingType.QUALIFIED : IndexingType.ECONOMICAL)
  }, [hasSetAPIKEY, indexingType, datasetId])

  useEffect(() => {
    if (segmentationType === SegmentType.AUTO) {
      setAutomaticFileIndexingEstimate(null)
      setShowPreview()
      fetchFileIndexingEstimate()
      setPreviewSwitched(false)
    }
    else {
      hidePreview()
      setCustomFileIndexingEstimate(null)
      setPreviewSwitched(false)
    }
  }, [segmentationType, indexType])

  return (
    <div className='flex w-full h-full'>
      <div ref={scrollRef} className='relative h-full w-full overflow-y-scroll'>
        <div className={cn(s.pageHeader, scrolled && s.fixed)}>{t('datasetCreation.steps.two')}</div>
        <div className={cn(s.form)}>
          <div className={s.label}>{t('datasetCreation.stepTwo.segmentation')}</div>
          <div className='max-w-[640px]'>
            <div
              className={cn(
                s.radioItem,
                s.segmentationItem,
                segmentationType === SegmentType.AUTO && s.active,
              )}
              onClick={() => setSegmentationType(SegmentType.AUTO)}
            >
              <span className={cn(s.typeIcon, s.auto)} />
              <span className={cn(s.radio)} />
              <div className={s.typeHeader}>
                <div className={s.title}>{t('datasetCreation.stepTwo.auto')}</div>
                <div className={s.tip}>{t('datasetCreation.stepTwo.autoDescription')}</div>
              </div>
            </div>
            <div
              className={cn(
                s.radioItem,
                s.segmentationItem,
                segmentationType === SegmentType.CUSTOM && s.active,
                segmentationType === SegmentType.CUSTOM && s.custom,
              )}
              onClick={() => setSegmentationType(SegmentType.CUSTOM)}
            >
              <span className={cn(s.typeIcon, s.customize)} />
              <span className={cn(s.radio)} />
              <div className={s.typeHeader}>
                <div className={s.title}>{t('datasetCreation.stepTwo.custom')}</div>
                <div className={s.tip}>{t('datasetCreation.stepTwo.customDescription')}</div>
              </div>
              {segmentationType === SegmentType.CUSTOM && (
                <div className={s.typeFormBody}>
                  <div className={s.formRow}>
                    <div className='w-full'>
                      <div className={s.label}>{t('datasetCreation.stepTwo.separator')}</div>
                      <input
                        type="text"
                        className={s.input}
                        placeholder={t('datasetCreation.stepTwo.separatorPlaceholder') || ''} value={segmentIdentifier}
                        onChange={e => setSegmentIdentifier(e.target.value)}
                      />
                    </div>
                  </div>
                  <div className={s.formRow}>
                    <div className='w-full'>
                      <div className={s.label}>{t('datasetCreation.stepTwo.maxLength')}</div>
                      <input
                        type="number"
                        className={s.input}
                        placeholder={t('datasetCreation.stepTwo.separatorPlaceholder') || ''} value={max}
                        onChange={e => setMax(Number(e.target.value))}
                      />
                    </div>
                  </div>
                  <div className={s.formRow}>
                    <div className='w-full'>
                      <div className={s.label}>{t('datasetCreation.stepTwo.rules')}</div>
                      {rules.map(rule => (
                        <div key={rule.id} className={s.ruleItem}>
                          <input id={rule.id} type="checkbox" defaultChecked={rule.enabled} onChange={() => ruleChangeHandle(rule.id)} className="w-4 h-4 rounded border-gray-300 text-blue-700 focus:ring-blue-700" />
                          <label htmlFor={rule.id} className="ml-2 text-sm font-normal cursor-pointer text-gray-800">{getRuleName(rule.id)}</label>
                        </div>
                      ))}
                    </div>
                  </div>
                  <div className={s.formFooter}>
                    <Button type="primary" className={cn(s.button, '!h-8 text-primary-600')} onClick={confirmChangeCustomConfig}>{t('datasetCreation.stepTwo.preview')}</Button>
                    <Button className={cn(s.button, 'ml-2 !h-8')} onClick={resetRules}>{t('datasetCreation.stepTwo.reset')}</Button>
                  </div>
                </div>
              )}
            </div>
          </div>
          <div className={s.label}>{t('datasetCreation.stepTwo.indexMode')}</div>
          <div className='max-w-[640px]'>
            <div className='flex items-center gap-3'>
              {(!hasSetIndexType || (hasSetIndexType && indexingType === IndexingType.QUALIFIED)) && (
                <div
                  className={cn(
                    s.radioItem,
                    s.indexItem,
                    !hasSetAPIKEY && s.disabled,
                    !hasSetIndexType && indexType === IndexingType.QUALIFIED && s.active,
                    hasSetIndexType && s.disabled,
                    hasSetIndexType && '!w-full',
                  )}
                  onClick={() => {
                    if (hasSetAPIKEY)
                      setIndexType(IndexingType.QUALIFIED)
                  }}
                >
                  <span className={cn(s.typeIcon, s.qualified)} />
                  {!hasSetIndexType && <span className={cn(s.radio)} />}
                  <div className={s.typeHeader}>
                    <div className={s.title}>
                      {t('datasetCreation.stepTwo.qualified')}
                      {!hasSetIndexType && <span className={s.recommendTag}>{t('datasetCreation.stepTwo.recommend')}</span>}
                    </div>
                    <div className={s.tip}>{t('datasetCreation.stepTwo.qualifiedTip')}</div>
                    <div className='pb-0.5 text-xs font-medium text-gray-500'>{t('datasetCreation.stepTwo.emstimateCost')}</div>
                    {
                      fileIndexingEstimate
                        ? (
                          <div className='text-xs font-medium text-gray-800'>{formatNumber(fileIndexingEstimate.tokens)} tokens(<span className='text-yellow-500'>${formatNumber(fileIndexingEstimate.total_price)}</span>)</div>
                        )
                        : (
                          <div className={s.calculating}>{t('datasetCreation.stepTwo.calculating')}</div>
                        )
                    }
                  </div>
                  {!hasSetAPIKEY && (
                    <div className={s.warningTip}>
                      <span>{t('datasetCreation.stepTwo.warning')}&nbsp;</span>
                      <span className={s.click} onClick={onSetting}>{t('datasetCreation.stepTwo.click')}</span>
                    </div>
                  )}
                </div>
              )}

              {(!hasSetIndexType || (hasSetIndexType && indexingType === IndexingType.ECONOMICAL)) && (
                <div
                  className={cn(
                    s.radioItem,
                    s.indexItem,
                    !hasSetIndexType && indexType === IndexingType.ECONOMICAL && s.active,
                    hasSetIndexType && s.disabled,
                    hasSetIndexType && '!w-full',
                  )}
                  onClick={changeToEconomicalType}
                >
                  <span className={cn(s.typeIcon, s.economical)} />
                  {!hasSetIndexType && <span className={cn(s.radio)} />}
                  <div className={s.typeHeader}>
                    <div className={s.title}>{t('datasetCreation.stepTwo.economical')}</div>
                    <div className={s.tip}>{t('datasetCreation.stepTwo.economicalTip')}</div>
                    <div className='pb-0.5 text-xs font-medium text-gray-500'>{t('datasetCreation.stepTwo.emstimateCost')}</div>
                    <div className='text-xs font-medium text-gray-800'>0 tokens</div>
                  </div>
                </div>
              )}
            </div>
            {hasSetIndexType && (
              <div className='mt-2 text-xs text-gray-500 font-medium'>
                {t('datasetCreation.stepTwo.indexSettedTip')}
                <Link className='text-[#155EEF]' href={`/datasets/${datasetId}/settings`}>{t('datasetCreation.stepTwo.datasetSettingLink')}</Link>
              </div>
            )}
            {!IS_CE_EDITION && indexType === IndexingType.QUALIFIED && (
              <div className='mt-3 rounded-xl bg-gray-50 border border-gray-100'>
                <div className='flex justify-between items-center px-5 py-4'>
                  <div className='flex justify-center items-center w-8 h-8 rounded-lg bg-indigo-50'>
                    <MessageChatSquare className='w-4 h-4' />
                  </div>
                  <div className='grow mx-3'>
                    <div className='mb-[2px] text-md font-medium text-gray-900'>{t('datasetCreation.stepTwo.QATitle')}</div>
                    <div className='inline-flex items-center text-[13px] leading-[18px] text-gray-500'>
                      <span className='pr-1'>{t('datasetCreation.stepTwo.QALanguage')}</span>
                      <LanguageSelect currentLanguage={docLanguage} onSelect={handleSelect} />
                    </div>
                  </div>
                  <div className='shrink-0'>
                    <Switch
                      defaultValue={docForm === DocForm.QA}
                      onChange={handleSwitch}
                      size='md'
                    />
                  </div>
                </div>
                {docForm === DocForm.QA && !QATipHide && (
                  <div className='flex justify-between items-center px-5 py-2 bg-orange-50 border-t border-amber-100 rounded-b-xl text-[13px] leading-[18px] text-medium text-amber-500'>
                    {t('datasetCreation.stepTwo.QATip')}
                    <XClose className='w-4 h-4 text-gray-500 cursor-pointer' onClick={() => setQATipHide(true)} />
                  </div>
                )}
              </div>
            )}
            <div className={s.source}>
              <div className={s.sourceContent}>
                {dataSourceType === DataSourceType.FILE && (
                  <>
                    <div className='mb-2 text-xs font-medium text-gray-500'>{t('datasetCreation.stepTwo.fileSource')}</div>
                    <div className='flex items-center text-sm leading-6 font-medium text-gray-800'>
                      <span className={cn(s.fileIcon, files.length && s[files[0].extension])} />
                      {getFileName(files[0].name || '')}
                      {files.length > 1 && (
                        <span className={s.sourceCount}>
                          <span>{t('datasetCreation.stepTwo.other')}</span>
                          <span>{files.length - 1}</span>
                          <span>{t('datasetCreation.stepTwo.fileUnit')}</span>
                        </span>
                      )}
                    </div>
                  </>
                )}
                {dataSourceType === DataSourceType.NOTION && (
                  <>
                    <div className='mb-2 text-xs font-medium text-gray-500'>{t('datasetCreation.stepTwo.notionSource')}</div>
                    <div className='flex items-center text-sm leading-6 font-medium text-gray-800'>
                      <NotionIcon
                        className='shrink-0 mr-1'
                        type='page'
                        src={notionPages[0]?.page_icon}
                      />
                      {notionPages[0]?.page_name}
                      {notionPages.length > 1 && (
                        <span className={s.sourceCount}>
                          <span>{t('datasetCreation.stepTwo.other')}</span>
                          <span>{notionPages.length - 1}</span>
                          <span>{t('datasetCreation.stepTwo.notionUnit')}</span>
                        </span>
                      )}
                    </div>
                  </>
                )}
              </div>
              <div className={s.divider} />
              <div className={s.segmentCount}>
                <div className='mb-2 text-xs font-medium text-gray-500'>{t('datasetCreation.stepTwo.emstimateSegment')}</div>
                <div className='flex items-center text-sm leading-6 font-medium text-gray-800'>
                  {
                    fileIndexingEstimate
                      ? (
                        <div className='text-xs font-medium text-gray-800'>{formatNumber(fileIndexingEstimate.total_segments)} </div>
                      )
                      : (
                        <div className={s.calculating}>{t('datasetCreation.stepTwo.calculating')}</div>
                      )
                  }
                </div>
              </div>
            </div>
            {!isSetting
              ? (
                <div className='flex items-center mt-8 py-2'>
                  <Button onClick={() => onStepChange && onStepChange(-1)}>{t('datasetCreation.stepTwo.lastStep')}</Button>
                  <div className={s.divider} />
                  <Button type='primary' onClick={createHandle}>{t('datasetCreation.stepTwo.nextStep')}</Button>
                </div>
              )
              : (
                <div className='flex items-center mt-8 py-2'>
                  <Button type='primary' onClick={createHandle}>{t('datasetCreation.stepTwo.save')}</Button>
                  <Button className='ml-2' onClick={onCancel}>{t('datasetCreation.stepTwo.cancel')}</Button>
                </div>
              )}
          </div>
        </div>
      </div>
      {(showPreview)
        ? (
          <div ref={previewScrollRef} className={cn(s.previewWrap, 'relativeh-full overflow-y-scroll border-l border-[#F2F4F7]')}>
            <div className={cn(s.previewHeader, previewScrolled && `${s.fixed} pb-3`)}>
              <div className='flex items-center justify-between px-8'>
                <div className='grow flex items-center'>
                  <div>{t('datasetCreation.stepTwo.previewTitle')}</div>
                  {docForm === DocForm.QA && !previewSwitched && (
                    <Button className='ml-2 !h-[26px] !py-[3px] !px-2 !text-xs !font-medium !text-primary-600' onClick={previewSwitch}>{t('datasetCreation.stepTwo.previewButton')}</Button>
                  )}
                </div>
                <div className='flex items-center justify-center w-6 h-6 cursor-pointer' onClick={hidePreview}>
                  <XMarkIcon className='h-4 w-4'></XMarkIcon>
                </div>
              </div>
              {docForm === DocForm.QA && !previewSwitched && (
                <div className='px-8 pr-12 text-xs text-gray-500'>
                  <span>{t('datasetCreation.stepTwo.previewSwitchTipStart')}</span>
                  <span className='text-amber-600'>{t('datasetCreation.stepTwo.previewSwitchTipEnd')}</span>
                </div>
              )}
            </div>
            <div className='my-4 px-8 space-y-4'>
              {previewSwitched && docForm === DocForm.QA && fileIndexingEstimate?.qa_preview && (
                <>
                  {fileIndexingEstimate?.qa_preview.map((item, index) => (
                    <PreviewItem type={PreviewType.QA} key={item.question} qa={item} index={index + 1} />
                  ))}
                </>
              )}
              {(docForm === DocForm.TEXT || !previewSwitched) && fileIndexingEstimate?.preview && (
                <>
                  {fileIndexingEstimate?.preview.map((item, index) => (
                    <PreviewItem type={PreviewType.TEXT} key={item} content={item} index={index + 1} />
                  ))}
                </>
              )}
              {previewSwitched && docForm === DocForm.QA && !fileIndexingEstimate?.qa_preview && (
                <div className='flex items-center justify-center h-[200px]'>
                  <Loading type='area' />
                </div>
              )}
              {!previewSwitched && !fileIndexingEstimate?.preview && (
                <div className='flex items-center justify-center h-[200px]'>
                  <Loading type='area' />
                </div>
              )}
            </div>
          </div>
        )
        : (<div className={cn(s.sideTip)}>
          <div className={s.tipCard}>
            <span className={s.icon} />
            <div className={s.title}>{t('datasetCreation.stepTwo.sideTipTitle')}</div>
            <div className={s.content}>
              <p className='mb-3'>{t('datasetCreation.stepTwo.sideTipP1')}</p>
              <p className='mb-3'>{t('datasetCreation.stepTwo.sideTipP2')}</p>
              <p className='mb-3'>{t('datasetCreation.stepTwo.sideTipP3')}</p>
              <p>{t('datasetCreation.stepTwo.sideTipP4')}</p>
            </div>
          </div>
        </div>)}
    </div>
  )
}

export default StepTwo<|MERGE_RESOLUTION|>--- conflicted
+++ resolved
@@ -238,11 +238,8 @@
         indexing_technique: getIndexing_technique(),
         process_rule: getProcessRule(),
         doc_form: docForm,
-<<<<<<< HEAD
+        doc_language: docLanguage,
         dataset_id: datasetId,
-=======
-        doc_language: docLanguage,
->>>>>>> 400f692f
       }
     }
     if (dataSourceType === DataSourceType.NOTION) {
@@ -254,11 +251,8 @@
         indexing_technique: getIndexing_technique(),
         process_rule: getProcessRule(),
         doc_form: docForm,
-<<<<<<< HEAD
+        doc_language: docLanguage,
         dataset_id: datasetId,
-=======
-        doc_language: docLanguage,
->>>>>>> 400f692f
       }
     }
     return params
