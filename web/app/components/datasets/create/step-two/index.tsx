--- conflicted
+++ resolved
@@ -24,10 +24,7 @@
 import type { DataSourceNotionPage } from '@/models/common'
 import { DataSourceType } from '@/models/datasets'
 import NotionIcon from '@/app/components/base/notion-icon'
-<<<<<<< HEAD
-=======
 import { useDatasetDetailContext } from '@/context/dataset-detail'
->>>>>>> 54f3bbbf
 
 type Page = DataSourceNotionPage & { workspace_id: string }
 
@@ -39,11 +36,7 @@
   datasetId?: string
   indexingType?: string
   dataSourceType: DataSourceType
-<<<<<<< HEAD
   files: File[]
-=======
-  file?: File
->>>>>>> 54f3bbbf
   notionPages?: Page[]
   onStepChange?: (delta: number) => void
   updateIndexingTypeCache?: (type: string) => void
@@ -69,11 +62,7 @@
   datasetId,
   indexingType,
   dataSourceType,
-<<<<<<< HEAD
   files,
-=======
-  file,
->>>>>>> 54f3bbbf
   notionPages = [],
   onStepChange,
   updateIndexingTypeCache,
@@ -223,12 +212,7 @@
         info_list: {
           data_source_type: dataSourceType,
           file_info_list: {
-<<<<<<< HEAD
             file_ids: files.map(file => file.id),
-=======
-            // TODO multi files
-            file_ids: [file?.id || ''],
->>>>>>> 54f3bbbf
           },
         },
         indexing_technique: getIndexing_technique(),
@@ -269,12 +253,7 @@
       } as CreateDocumentReq
       if (dataSourceType === DataSourceType.FILE) {
         params.data_source.info_list.file_info_list = {
-<<<<<<< HEAD
           file_ids: files.map(file => file.id),
-=======
-          // TODO multi files
-          file_ids: [file?.id || ''],
->>>>>>> 54f3bbbf
         }
       }
       if (dataSourceType === DataSourceType.NOTION)
@@ -548,17 +527,12 @@
                 <Link className='text-[#155EEF]' href={`/datasets/${datasetId}/settings`}>{t('datasetCreation.stepTwo.datasetSettingLink')}</Link>
               </div>
             )}
-<<<<<<< HEAD
-=======
-            {/* TODO multi files */}
->>>>>>> 54f3bbbf
             <div className={s.source}>
               <div className={s.sourceContent}>
                 {dataSourceType === DataSourceType.FILE && (
                   <>
                     <div className='mb-2 text-xs font-medium text-gray-500'>{t('datasetCreation.stepTwo.fileSource')}</div>
                     <div className='flex items-center text-sm leading-6 font-medium text-gray-800'>
-<<<<<<< HEAD
                       <span className={cn(s.fileIcon, files.length && s[files[0].extension])} />
                       {getFileName(files[0].name || '')}
                       {files.length > 1 && (
@@ -568,10 +542,6 @@
                           <span>{t('datasetCreation.stepTwo.fileUnit')}</span>
                         </span>
                       )}
-=======
-                      <span className={cn(s.fileIcon, file && s[file.extension])} />
-                      {getFileName(file?.name || '')}
->>>>>>> 54f3bbbf
                     </div>
                   </>
                 )}
