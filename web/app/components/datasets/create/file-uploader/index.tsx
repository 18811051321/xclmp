'use client'
import React, { useEffect, useRef, useState } from 'react'
import { useTranslation } from 'react-i18next'
import { useContext } from 'use-context-selector'
import cn from 'classnames'
import s from './index.module.css'
import type { File as FileEntity } from '@/models/datasets'
import { ToastContext } from '@/app/components/base/toast'

import { upload } from '@/service/base'

type IFileUploaderProps = {
  fileList: any[]
  titleClassName?: string
  prepareFileList: (files: any[]) => void
  onFileUpdate: (fileItem: any, progress: number, list: any[]) => void
  onFileListUpdate?: (files: any) => void
  onPreview: (file: FileEntity) => void
}

const ACCEPTS = [
  '.pdf',
  '.html',
  '.htm',
  '.md',
  '.markdown',
  '.txt',
  // '.xls',
  '.xlsx',
  '.csv',
]

<<<<<<< HEAD
const MAX_SIZE = 10 * 1024 * 1024
=======
const MAX_SIZE = 15 * 1024 * 1024
>>>>>>> 772d222d
const BATCH_COUNT = 5

const FileUploader = ({
  fileList,
  titleClassName,
  prepareFileList,
  onFileUpdate,
  onFileListUpdate,
  onPreview,
}: IFileUploaderProps) => {
  const { t } = useTranslation()
  const { notify } = useContext(ToastContext)
  const [dragging, setDragging] = useState(false)
  const dropRef = useRef<HTMLDivElement>(null)
  const dragRef = useRef<HTMLDivElement>(null)
  const fileUploader = useRef<HTMLInputElement>(null)

  const fileListRef = useRef<any>([])

  // utils
  const getFileType = (currentFile: File) => {
    if (!currentFile)
      return ''

    const arr = currentFile.name.split('.')
    return arr[arr.length - 1]
  }

  const getFileSize = (size: number) => {
    if (size / 1024 < 10)
      return `${(size / 1024).toFixed(2)}KB`

    return `${(size / 1024 / 1024).toFixed(2)}MB`
  }

  const isValid = (file: File) => {
    const { size } = file
    const ext = `.${getFileType(file)}`
    const isValidType = ACCEPTS.includes(ext)
    if (!isValidType)
      notify({ type: 'error', message: t('datasetCreation.stepOne.uploader.validation.typeError') })

    const isValidSize = size <= MAX_SIZE
    if (!isValidSize)
      notify({ type: 'error', message: t('datasetCreation.stepOne.uploader.validation.size') })

    return isValidType && isValidSize
  }

  const fileUpload = async (fileItem: any) => {
    const formData = new FormData()
    formData.append('file', fileItem.file)
    const onProgress = (e: ProgressEvent) => {
      if (e.lengthComputable) {
        const percent = Math.floor(e.loaded / e.total * 100)
        onFileUpdate(fileItem, percent, fileListRef.current)
      }
    }

    return upload({
      xhr: new XMLHttpRequest(),
      data: formData,
      onprogress: onProgress,
    })
      .then((res: FileEntity) => {
        const fileListCopy = fileListRef.current

        const completeFile = {
          fileID: fileItem.fileID,
          file: res,
        }
        const index = fileListCopy.findIndex((item: any) => item.fileID === fileItem.fileID)
        fileListCopy[index] = completeFile
        onFileUpdate(completeFile, 100, fileListCopy)
        return Promise.resolve({ ...completeFile })
      })
      .catch(() => {
        notify({ type: 'error', message: t('datasetCreation.stepOne.uploader.failed') })
        onFileUpdate(fileItem, -2, fileListCopy)
        return Promise.resolve({ ...fileItem })
      })
      .finally()
  }
  const uploadBatchFiles = (bFiles: any) => {
    bFiles.forEach((bf: any) => (bf.progress = 0))
    return Promise.all(bFiles.map((bFile: any) => fileUpload(bFile)))
  }
  const uploadMultipleFiles = async (files: any) => {
    const length = files.length
    let start = 0
    let end = 0

    while (start < length) {
      if (start + BATCH_COUNT > length)
        end = length
      else
        end = start + BATCH_COUNT
      const bFiles = files.slice(start, end)
      await uploadBatchFiles(bFiles)
      start = end
    }
  }
  const initialUpload = (files: any) => {
    if (!files.length)
      return false
    const preparedFiles = files.map((file: any, index: number) => {
      const fileItem = {
        fileID: `file${index}-${Date.now()}`,
        file,
        progress: -1,
      }
      return fileItem
    })
    const newFiles = [...fileListRef.current, ...preparedFiles]
    prepareFileList(newFiles)
    fileListRef.current = newFiles
    uploadMultipleFiles(preparedFiles)
  }
  const handleDragEnter = (e: DragEvent) => {
    e.preventDefault()
    e.stopPropagation()
    e.target !== dragRef.current && setDragging(true)
  }
  const handleDragOver = (e: DragEvent) => {
    e.preventDefault()
    e.stopPropagation()
  }
  const handleDragLeave = (e: DragEvent) => {
    e.preventDefault()
    e.stopPropagation()
    e.target === dragRef.current && setDragging(false)
  }

  const handleDrop = (e: DragEvent) => {
    e.preventDefault()
    e.stopPropagation()
    setDragging(false)
    if (!e.dataTransfer)
      return

    const files = [...e.dataTransfer.files]
    const validFiles = files.filter(file => isValid(file))
    // fileUpload(files[0])
    initialUpload(validFiles)
  }

  const selectHandle = () => {
    if (fileUploader.current)
      fileUploader.current.click()
  }

  const removeFile = (fileID: string) => {
    if (fileUploader.current)
      fileUploader.current.value = ''

    fileListRef.current = fileListRef.current.filter((item: any) => item.fileID !== fileID)
    onFileListUpdate?.([...fileListRef.current])
  }
  const fileChangeHandle = (e: React.ChangeEvent<HTMLInputElement>) => {
    const files = [...(e.target.files ?? [])].filter(file => isValid(file))
    initialUpload(files)
  }

  useEffect(() => {
    dropRef.current?.addEventListener('dragenter', handleDragEnter)
    dropRef.current?.addEventListener('dragover', handleDragOver)
    dropRef.current?.addEventListener('dragleave', handleDragLeave)
    dropRef.current?.addEventListener('drop', handleDrop)
    return () => {
      dropRef.current?.removeEventListener('dragenter', handleDragEnter)
      dropRef.current?.removeEventListener('dragover', handleDragOver)
      dropRef.current?.removeEventListener('dragleave', handleDragLeave)
      dropRef.current?.removeEventListener('drop', handleDrop)
    }
  }, [])

  return (
    <div className={s.fileUploader}>
      <input
        ref={fileUploader}
        id="fileUploader"
        style={{ display: 'none' }}
        type="file"
        multiple
        accept={ACCEPTS.join(',')}
        onChange={fileChangeHandle}
      />
      <div className={cn(s.title, titleClassName)}>{t('datasetCreation.stepOne.uploader.title')}</div>
      <div ref={dropRef} className={cn(s.uploader, dragging && s.dragging)}>
        <div className='flex justify-center items-center h-6 mb-2'>
          <span className={s.uploadIcon}/>
          <span>{t('datasetCreation.stepOne.uploader.button')}</span>
          <label className={s.browse} onClick={selectHandle}>{t('datasetCreation.stepOne.uploader.browse')}</label>
        </div>
        <div className={s.tip}>{t('datasetCreation.stepOne.uploader.tip')}</div>
        {dragging && <div ref={dragRef} className={s.draggingCover}/>}
      </div>
      <div className={s.fileList}>
        {fileList.map((fileItem, index) => (
          <div
            key={`${fileItem.fileID}-${index}`}
            onClick={() => fileItem.file?.id && onPreview(fileItem.file)}
            className={cn(
              s.file,
              fileItem.progress < 100 && s.uploading,
              // s.active,
            )}
          >
            {fileItem.progress < 100 && (
              <div className={s.progressbar} style={{ width: `${fileItem.progress}%` }}/>
            )}
            <div className={s.fileInfo}>
              <div className={cn(s.fileIcon, s[getFileType(fileItem.file)])}/>
              <div className={s.filename}>{fileItem.file.name}</div>
              <div className={s.size}>{getFileSize(fileItem.file.size)}</div>
            </div>
            <div className={s.actionWrapper}>
              {(fileItem.progress < 100 && fileItem.progress >= 0) && (
                <div className={s.percent}>{`${fileItem.progress}%`}</div>
              )}
              {fileItem.progress === 100 && (
                <div className={s.remove} onClick={(e) => {
                  e.stopPropagation()
                  removeFile(fileItem.fileID)
                }}/>
              )}
            </div>
          </div>
        ))}
        {/* {currentFile && (
          <div
            // onClick={() => onPreview(currentFile)}
            className={cn(
              s.file,
              uploading && s.uploading,
              // s.active,
            )}
          >
            {uploading && (
              <div className={s.progressbar} style={{ width: `${percent}%` }}/>
            )}
            <div className={s.fileInfo}>
              <div className={cn(s.fileIcon, s[getFileType(currentFile)])}/>
              <div className={s.filename}>{currentFile.name}</div>
              <div className={s.size}>{getFileSize(currentFile.size)}</div>
            </div>
            <div className={s.actionWrapper}>
              {uploading && (
                <div className={s.percent}>{`${percent}%`}</div>
              )}
              {!uploading && (
                <div className={s.remove} onClick={() => removeFile(index)}/>
              )}
            </div>
          </div>
        )} */}
      </div>
    </div>
  )
}

export default FileUploader<|MERGE_RESOLUTION|>--- conflicted
+++ resolved
@@ -30,11 +30,7 @@
   '.csv',
 ]
 
-<<<<<<< HEAD
-const MAX_SIZE = 10 * 1024 * 1024
-=======
 const MAX_SIZE = 15 * 1024 * 1024
->>>>>>> 772d222d
 const BATCH_COUNT = 5
 
 const FileUploader = ({
