--- conflicted
+++ resolved
@@ -10,17 +10,11 @@
 import { upload } from '@/service/base'
 
 type IFileUploaderProps = {
-<<<<<<< HEAD
-  file?: FileEntity
-  titleClassName?: string
-  onFileUpdate: (file?: FileEntity) => void
-=======
   fileList: any[]
   prepareFileList: (files: any[]) => void
   onFileUpdate: (fileItem: any, progress: number, list: any[]) => void
   onFileListUpdate?: (files: any) => void
   onPreview: (file: FileEntity) => void
->>>>>>> 8c32aa3e
 }
 
 const ACCEPTS = [
@@ -38,9 +32,6 @@
 const MAX_SIZE = 10 * 1024 * 1024
 const BATCH_COUNT = 5
 
-<<<<<<< HEAD
-const FileUploader = ({ file, onFileUpdate, titleClassName }: IFileUploaderProps) => {
-=======
 const FileUploader = ({
   fileList,
   prepareFileList,
@@ -48,7 +39,6 @@
   onFileListUpdate,
   onPreview,
 }: IFileUploaderProps) => {
->>>>>>> 8c32aa3e
   const { t } = useTranslation()
   const { notify } = useContext(ToastContext)
   const [dragging, setDragging] = useState(false)
@@ -248,15 +238,6 @@
         accept={ACCEPTS.join(',')}
         onChange={fileChangeHandle}
       />
-<<<<<<< HEAD
-      <div className={cn(s.title, titleClassName)}>{t('datasetCreation.stepOne.uploader.title')}</div>
-      <div ref={dropRef}>
-        {!currentFile && !file && (
-          <div className={cn(s.uploader, dragging && s.dragging)}>
-            <span>{t('datasetCreation.stepOne.uploader.button')}</span>
-            <label className={s.browse} onClick={selectHandle}>{t('datasetCreation.stepOne.uploader.browse')}</label>
-            {dragging && <div ref={dragRef} className={s.draggingCover}/>}
-=======
       <div className={s.title}>{t('datasetCreation.stepOne.uploader.title')}</div>
       <div ref={dropRef} className={cn(s.uploader, dragging && s.dragging)}>
         <div className='flex justify-center items-center h-6 mb-2'>
@@ -294,7 +275,6 @@
                 <div className={s.remove} onClick={() => removeFile(index)}/>
               )}
             </div>
->>>>>>> 8c32aa3e
           </div>
         ))}
         {/* {currentFile && (
