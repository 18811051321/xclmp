'use client'
import React, { useCallback, useEffect, useRef, useState } from 'react'
import { useTranslation } from 'react-i18next'
import { useContext } from 'use-context-selector'
import cn from 'classnames'
import s from './index.module.css'
import type { File as FileEntity } from '@/models/datasets'
import { ToastContext } from '@/app/components/base/toast'

import { upload } from '@/service/base'

type IFileUploaderProps = {
<<<<<<< HEAD
  fileList: FileEntity[]
  prepareFileList: (files: any[]) => void
  onFileUpdate: (fileItem: any, progress: number, list: any[]) => void
  onPreview: (file: FileEntity) => void
=======
  file?: FileEntity
  titleClassName?: string
  onFileUpdate: (file?: FileEntity) => void
>>>>>>> 54f3bbbf
}

const ACCEPTS = [
  '.pdf',
  '.html',
  '.htm',
  '.md',
  '.markdown',
  '.txt',
  // '.xls',
  '.xlsx',
  '.csv',
]

const MAX_SIZE = 15 * 1024 * 1024
const BATCH_COUNT = 5

<<<<<<< HEAD
const FileUploader = ({
  fileList,
  prepareFileList,
  onFileUpdate,
  onPreview,
}: IFileUploaderProps) => {
=======
const FileUploader = ({ file, onFileUpdate, titleClassName }: IFileUploaderProps) => {
>>>>>>> 54f3bbbf
  const { t } = useTranslation()
  const { notify } = useContext(ToastContext)
  const [dragging, setDragging] = useState(false)
  const dropRef = useRef<HTMLDivElement>(null)
  const dragRef = useRef<HTMLDivElement>(null)
  const fileUploader = useRef<HTMLInputElement>(null)
  const uploadPromise = useRef<any>(null)
  const [currentFile, setCurrentFile] = useState<File>()
  const [uploading, setUploading] = useState(false)
  const [percent, setPercent] = useState(0)

  // TODO
  const fileListRef = useRef<any>(null)

  // utils
  const getFileType = (currentFile: File) => {
    if (!currentFile)
      return ''

    const arr = currentFile.name.split('.')
    return arr[arr.length - 1]
  }
  const getFileSize = (size: number) => {
    if (size / 1024 < 10)
      return `${(size / 1024).toFixed(2)}KB`

    return `${(size / 1024 / 1024).toFixed(2)}MB`
  }

  const isValid = (file: File) => {
    const { size } = file
    const ext = `.${getFileType(file)}`
    const isValidType = ACCEPTS.includes(ext)
    if (!isValidType)
      notify({ type: 'error', message: t('datasetCreation.stepOne.uploader.validation.typeError') })

    const isValidSize = size <= MAX_SIZE
    if (!isValidSize)
      notify({ type: 'error', message: t('datasetCreation.stepOne.uploader.validation.size') })

    return isValidType && isValidSize
  }
  const onProgress = useCallback((e: ProgressEvent) => {
    if (e.lengthComputable) {
      const percent = Math.floor(e.loaded / e.total * 100)
      // updateFileItem
      setPercent(percent)
    }
  }, [setPercent])
  const abort = () => {
    const currentXHR = uploadPromise.current
    currentXHR.abort()
  }
  const selectHandle = () => {
    if (fileUploader.current)
      fileUploader.current.click()
  }
  // TODO
  const removeFile = () => {
    if (fileUploader.current)
      fileUploader.current.value = ''

    setCurrentFile(undefined)
    // onFileUpdate()
  }

  const fileUpload = (fileItem: any) => {
    const fileListCopy = fileListRef.current
    const formData = new FormData()
    formData.append('file', fileItem.file)
    const onProgress = (e: ProgressEvent) => {
      if (e.lengthComputable) {
        const percent = Math.floor(e.loaded / e.total * 100)
        onFileUpdate(fileItem, percent, fileListCopy)
      }
    }
    console.log('fff1', fileListCopy)

    return upload({
      xhr: new XMLHttpRequest(),
      data: formData,
      onprogress: onProgress,
    })
      .then((res: FileEntity) => {
        const completeFile = {
          fileID: fileItem.fileID,
          file: res,
        }
        console.log('fff2', fileListCopy)
        onFileUpdate(completeFile, 100, fileListCopy)
        return Promise.resolve({ ...completeFile })
      })
      .catch((err) => {
        console.log(err)
        notify({ type: 'error', message: t('datasetCreation.stepOne.uploader.failed') })
        onFileUpdate(fileItem, -2, fileListCopy)
        return Promise.resolve({ ...fileItem })
      })
      .finally()
  }
  const uploadBatchFiles = (bFiles: any) => {
    bFiles.forEach((bf: any) => (bf.progress = 0))
    return Promise.all(bFiles.map((bFile: any) => fileUpload(bFile)))
  }
  const uploadMultipleFiles = async (files: any) => {
    const length = files.length
    let start = 0
    let end = 0

    while (start < length) {
      if (start + BATCH_COUNT > length)
        end = length
      else
        end = start + BATCH_COUNT
      const bFiles = files.slice(start, end)
      await uploadBatchFiles(bFiles)
      start = end
    }
  }
  const initialUpload = (files: any) => {
    if (!files.length)
      return false
    const preparedFiles = files.map((file: any, index: number) => {
      const fileItem = {
        fileID: `file${index}-${Date.now()}`,
        file,
        progress: -1,
      }
      return fileItem
    })
    prepareFileList(preparedFiles)
    // TODO fix filelist copy
    fileListRef.current = preparedFiles
    uploadMultipleFiles(preparedFiles)
  }
  const fileChangeHandle = (e: React.ChangeEvent<HTMLInputElement>) => {
    const files = [...(e.target.files ?? [])].filter(file => isValid(file))
    initialUpload(files)
  }

  const handleDragEnter = (e: DragEvent) => {
    e.preventDefault()
    e.stopPropagation()
    e.target !== dragRef.current && setDragging(true)
  }
  const handleDragOver = (e: DragEvent) => {
    e.preventDefault()
    e.stopPropagation()
  }
  const handleDragLeave = (e: DragEvent) => {
    e.preventDefault()
    e.stopPropagation()
    e.target === dragRef.current && setDragging(false)
  }
  // TODO
  const handleDrop = (e: DragEvent) => {
    e.preventDefault()
    e.stopPropagation()
    setDragging(false)
    if (!e.dataTransfer)
      return

    const files = [...e.dataTransfer.files]
    if (files.length > 1) {
      notify({ type: 'error', message: t('datasetCreation.stepOne.uploader.validation.count') })
      return
    }
    onFileUpdate()
    fileUpload(files[0])
  }

  useEffect(() => {
    dropRef.current?.addEventListener('dragenter', handleDragEnter)
    dropRef.current?.addEventListener('dragover', handleDragOver)
    dropRef.current?.addEventListener('dragleave', handleDragLeave)
    dropRef.current?.addEventListener('drop', handleDrop)
    return () => {
      dropRef.current?.removeEventListener('dragenter', handleDragEnter)
      dropRef.current?.removeEventListener('dragover', handleDragOver)
      dropRef.current?.removeEventListener('dragleave', handleDragLeave)
      dropRef.current?.removeEventListener('drop', handleDrop)
    }
  }, [])

  return (
    <div className={s.fileUploader}>
      <input
        ref={fileUploader}
        id="fileUploader"
        style={{ display: 'none' }}
        type="file"
        multiple
        accept={ACCEPTS.join(',')}
        onChange={fileChangeHandle}
      />
<<<<<<< HEAD
      <div className={s.title}>{t('datasetCreation.stepOne.uploader.title')}</div>
      <div ref={dropRef} className={cn(s.uploader, dragging && s.dragging)}>
        <div className='flex justify-center items-center h-6 mb-2'>
          <span className={s.uploadIcon}/>
          <span>{t('datasetCreation.stepOne.uploader.button')}</span>
          <label className={s.browse} onClick={selectHandle}>{t('datasetCreation.stepOne.uploader.browse')}</label>
        </div>
        <div className={s.tip}>{t('datasetCreation.stepOne.uploader.tip')}</div>
        {dragging && <div ref={dragRef} className={s.draggingCover}/>}
      </div>
      <div className={s.fileList}>
        {fileList.map(fileItem => (
          <div
            // onClick={() => onPreview(currentFile)}
            className={cn(
              s.file,
              fileItem.progress < 100 && s.uploading,
              // s.active,
            )}
          >
            {fileItem.progress < 100 && (
              <div className={s.progressbar} style={{ width: `${percent}%` }}/>
            )}
            <div className={s.fileInfo}>
              <div className={cn(s.fileIcon, s[getFileType(fileItem.file)])}/>
              <div className={s.filename}>{fileItem.file.name}</div>
              <div className={s.size}>{getFileSize(fileItem.file.size)}</div>
            </div>
            <div className={s.actionWrapper}>
              {fileItem.progress < 100 && (
                <div className={s.percent}>{`${fileItem.progress}%`}</div>
              )}
              {fileItem.progress === 100 && (
                <div className={s.remove} onClick={removeFile}/>
              )}
            </div>
          </div>
        ))}
        {currentFile && (
          <div
            // onClick={() => onPreview(currentFile)}
            className={cn(
              s.file,
              uploading && s.uploading,
              // s.active,
            )}
          >
            {uploading && (
              <div className={s.progressbar} style={{ width: `${percent}%` }}/>
            )}
            <div className={s.fileInfo}>
              <div className={cn(s.fileIcon, s[getFileType(currentFile)])}/>
              <div className={s.filename}>{currentFile.name}</div>
              <div className={s.size}>{getFileSize(currentFile.size)}</div>
            </div>
            <div className={s.actionWrapper}>
              {uploading && (
                <div className={s.percent}>{`${percent}%`}</div>
              )}
              {!uploading && (
                <div className={s.remove} onClick={removeFile}/>
              )}
            </div>
=======
      <div className={cn(s.title, titleClassName)}>{t('datasetCreation.stepOne.uploader.title')}</div>
      <div ref={dropRef}>
        {!currentFile && !file && (
          <div className={cn(s.uploader, dragging && s.dragging)}>
            <span>{t('datasetCreation.stepOne.uploader.button')}</span>
            <label className={s.browse} onClick={selectHandle}>{t('datasetCreation.stepOne.uploader.browse')}</label>
            {dragging && <div ref={dragRef} className={s.draggingCover}/>}
>>>>>>> 54f3bbbf
          </div>
        )}
      </div>
      {/* TODO */}
      {false && !currentFile && fileList[0] && (
        <div
          // onClick={() => onPreview(currentFile)}
          className={cn(
            s.file,
            uploading && s.uploading,
            s.active,
          )}
        >
          {uploading && (
            <div className={s.progressbar} style={{ width: `${percent}%` }}/>
          )}
          <div className={s.fileInfo}>
            <div className={cn(s.fileIcon, s[getFileType(fileList[0])])}/>
            <div className={s.filename}>{fileList[0].name}</div>
            <div className={s.size}>{getFileSize(fileList[0].size)}</div>
          </div>
          <div className={s.actionWrapper}>
            {uploading && (
              <div className={s.percent}>{`${percent}%`}</div>
            )}
            {!uploading && (
              <div className={s.remove} onClick={removeFile}/>
            )}
          </div>
        </div>
      )}
    </div>
  )
}

export default FileUploader<|MERGE_RESOLUTION|>--- conflicted
+++ resolved
@@ -10,16 +10,11 @@
 import { upload } from '@/service/base'
 
 type IFileUploaderProps = {
-<<<<<<< HEAD
   fileList: FileEntity[]
   prepareFileList: (files: any[]) => void
   onFileUpdate: (fileItem: any, progress: number, list: any[]) => void
   onPreview: (file: FileEntity) => void
-=======
-  file?: FileEntity
   titleClassName?: string
-  onFileUpdate: (file?: FileEntity) => void
->>>>>>> 54f3bbbf
 }
 
 const ACCEPTS = [
@@ -37,16 +32,13 @@
 const MAX_SIZE = 15 * 1024 * 1024
 const BATCH_COUNT = 5
 
-<<<<<<< HEAD
 const FileUploader = ({
   fileList,
   prepareFileList,
   onFileUpdate,
   onPreview,
+  titleClassName,
 }: IFileUploaderProps) => {
-=======
-const FileUploader = ({ file, onFileUpdate, titleClassName }: IFileUploaderProps) => {
->>>>>>> 54f3bbbf
   const { t } = useTranslation()
   const { notify } = useContext(ToastContext)
   const [dragging, setDragging] = useState(false)
@@ -242,8 +234,7 @@
         accept={ACCEPTS.join(',')}
         onChange={fileChangeHandle}
       />
-<<<<<<< HEAD
-      <div className={s.title}>{t('datasetCreation.stepOne.uploader.title')}</div>
+      <div className={cn(s.title, titleClassName)}>{t('datasetCreation.stepOne.uploader.title')}</div>
       <div ref={dropRef} className={cn(s.uploader, dragging && s.dragging)}>
         <div className='flex justify-center items-center h-6 mb-2'>
           <span className={s.uploadIcon}/>
@@ -306,15 +297,6 @@
                 <div className={s.remove} onClick={removeFile}/>
               )}
             </div>
-=======
-      <div className={cn(s.title, titleClassName)}>{t('datasetCreation.stepOne.uploader.title')}</div>
-      <div ref={dropRef}>
-        {!currentFile && !file && (
-          <div className={cn(s.uploader, dragging && s.dragging)}>
-            <span>{t('datasetCreation.stepOne.uploader.button')}</span>
-            <label className={s.browse} onClick={selectHandle}>{t('datasetCreation.stepOne.uploader.browse')}</label>
-            {dragging && <div ref={dragRef} className={s.draggingCover}/>}
->>>>>>> 54f3bbbf
           </div>
         )}
       </div>
