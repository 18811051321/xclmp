'use client'
import React, { useEffect, useState } from 'react'
import { useTranslation } from 'react-i18next'
import cn from 'classnames'
import { XMarkIcon } from '@heroicons/react/20/solid'
import s from './index.module.css'
import type { File } from '@/models/datasets'
import { fetchFilePreview } from '@/service/common'

type IProps = {
  file?: File
<<<<<<< HEAD
=======
  notionPage?: any
>>>>>>> 54f3bbbf
  hidePreview: () => void
}

const FilePreview = ({
  file,
  hidePreview,
}: IProps) => {
  const { t } = useTranslation()
  const [previewContent, setPreviewContent] = useState('')
  const [loading, setLoading] = useState(true)

  const getPreviewContent = async (fileID: string) => {
    try {
      const res = await fetchFilePreview({ fileID })
      setPreviewContent(res.content)
      setLoading(false)
    }
    catch {}
  }

  const getFileName = (currentFile?: File) => {
    if (!currentFile)
      return ''

    const arr = currentFile.name.split('.')
    return arr.slice(0, -1).join()
  }

  useEffect(() => {
<<<<<<< HEAD
    if (file) {
      setLoading(true)
=======
    if (file)
>>>>>>> 54f3bbbf
      getPreviewContent(file.id)
  }, [file])

  return (
    <div className={cn(s.filePreview)}>
      <div className={cn(s.previewHeader)}>
        <div className={cn(s.title)}>
          <span>{t('datasetCreation.stepOne.filePreview')}</span>
          <div className='flex items-center justify-center w-6 h-6 cursor-pointer' onClick={hidePreview}>
            <XMarkIcon className='h-4 w-4'></XMarkIcon>
          </div>
        </div>
        <div className={cn(s.fileName)}>
          <span>{getFileName(file)}</span><span className={cn(s.filetype)}>.{file?.extension}</span>
        </div>
      </div>
      <div className={cn(s.previewContent)}>
        {loading && <div className={cn(s.loading)}/>}
        {!loading && (
          <div className={cn(s.fileContent)}>{previewContent}</div>
        )}
      </div>
    </div>
  )
}

export default FilePreview<|MERGE_RESOLUTION|>--- conflicted
+++ resolved
@@ -9,10 +9,7 @@
 
 type IProps = {
   file?: File
-<<<<<<< HEAD
-=======
   notionPage?: any
->>>>>>> 54f3bbbf
   hidePreview: () => void
 }
 
@@ -42,12 +39,7 @@
   }
 
   useEffect(() => {
-<<<<<<< HEAD
-    if (file) {
-      setLoading(true)
-=======
     if (file)
->>>>>>> 54f3bbbf
       getPreviewContent(file.id)
   }, [file])
 
