import React from 'react'
import {
  InformationCircleIcon,
} from '@heroicons/react/24/outline'
import cn from 'classnames'
import Tooltip from '../base/tooltip'
import AppIcon from '../base/app-icon'
const chars = '0123456789abcdefghijklmnopqrstuvwxyzABCDEFGHIJKLMNOPQRSTUVWXYZ-_'

export function randomString(length: number) {
  let result = ''
  for (let i = length; i > 0; --i) result += chars[Math.floor(Math.random() * chars.length)]
  return result
}

export type IAppBasicProps = {
  iconType?: 'app' | 'api' | 'dataset' | 'webapp' | 'notion'
  icon?: string
  icon_background?: string
  name: string
  type: string | React.ReactNode
  hoverTip?: string
  textStyle?: { main?: string; extra?: string }
  isExtraInLine?: boolean
}

const ApiSvg = <svg width="18" height="18" viewBox="0 0 18 18" fill="none" xmlns="http://www.w3.org/2000/svg">
  <path d="M8.5 3.5C8.5 4.60457 9.39543 5.5 10.5 5.5C11.6046 5.5 12.5 4.60457 12.5 3.5C12.5 2.39543 11.6046 1.5 10.5 1.5C9.39543 1.5 8.5 2.39543 8.5 3.5Z" stroke="#5850EC" strokeWidth="1.5" strokeLinecap="round" strokeLinejoin="round" />
  <path d="M12.5 9C12.5 10.1046 13.3954 11 14.5 11C15.6046 11 16.5 10.1046 16.5 9C16.5 7.89543 15.6046 7 14.5 7C13.3954 7 12.5 7.89543 12.5 9Z" stroke="#5850EC" strokeWidth="1.5" strokeLinecap="round" strokeLinejoin="round" />
  <path d="M8.5 3.5H5.5L3.5 6.5" stroke="#5850EC" strokeWidth="1.5" strokeLinecap="round" strokeLinejoin="round" />
  <path d="M8.5 14.5C8.5 15.6046 9.39543 16.5 10.5 16.5C11.6046 16.5 12.5 15.6046 12.5 14.5C12.5 13.3954 11.6046 12.5 10.5 12.5C9.39543 12.5 8.5 13.3954 8.5 14.5Z" stroke="#5850EC" strokeWidth="1.5" strokeLinecap="round" strokeLinejoin="round" />
  <path d="M8.5 14.5H5.5L3.5 11.5" stroke="#5850EC" strokeWidth="1.5" strokeLinecap="round" strokeLinejoin="round" />
  <path d="M12.5 9H1.5" stroke="#5850EC" strokeWidth="1.5" strokeLinecap="round" strokeLinejoin="round" />
</svg>

const DatasetSvg = <svg width="20" height="20" viewBox="0 0 20 20" fill="none" xmlns="http://www.w3.org/2000/svg">
  <path fillRule="evenodd" clipRule="evenodd" d="M0.833497 5.13481C0.833483 4.69553 0.83347 4.31654 0.858973 4.0044C0.88589 3.67495 0.94532 3.34727 1.10598 3.03195C1.34567 2.56155 1.72812 2.17909 2.19852 1.93941C2.51384 1.77875 2.84152 1.71932 3.17097 1.6924C3.48312 1.6669 3.86209 1.66691 4.30137 1.66693L7.62238 1.66684C8.11701 1.66618 8.55199 1.66561 8.95195 1.80356C9.30227 1.92439 9.62134 2.12159 9.88607 2.38088C10.1883 2.67692 10.3823 3.06624 10.603 3.50894L11.3484 5.00008H14.3679C15.0387 5.00007 15.5924 5.00006 16.0434 5.03691C16.5118 5.07518 16.9424 5.15732 17.3468 5.36339C17.974 5.68297 18.4839 6.19291 18.8035 6.82011C19.0096 7.22456 19.0917 7.65515 19.13 8.12356C19.1668 8.57455 19.1668 9.12818 19.1668 9.79898V13.5345C19.1668 14.2053 19.1668 14.7589 19.13 15.2099C19.0917 15.6784 19.0096 16.1089 18.8035 16.5134C18.4839 17.1406 17.974 17.6505 17.3468 17.9701C16.9424 18.1762 16.5118 18.2583 16.0434 18.2966C15.5924 18.3334 15.0387 18.3334 14.3679 18.3334H5.63243C4.96163 18.3334 4.40797 18.3334 3.95698 18.2966C3.48856 18.2583 3.05798 18.1762 2.65353 17.9701C2.02632 17.6505 1.51639 17.1406 1.19681 16.5134C0.990734 16.1089 0.908597 15.6784 0.870326 15.2099C0.833478 14.7589 0.833487 14.2053 0.833497 13.5345V5.13481ZM7.51874 3.33359C8.17742 3.33359 8.30798 3.34447 8.4085 3.37914C8.52527 3.41942 8.63163 3.48515 8.71987 3.57158C8.79584 3.64598 8.86396 3.7579 9.15852 4.34704L9.48505 5.00008L2.50023 5.00008C2.50059 4.61259 2.50314 4.34771 2.5201 4.14012C2.5386 3.91374 2.57 3.82981 2.59099 3.7886C2.67089 3.6318 2.79837 3.50432 2.95517 3.42442C2.99638 3.40343 3.08031 3.37203 3.30669 3.35353C3.54281 3.33424 3.85304 3.33359 4.3335 3.33359H7.51874Z" fill="#444CE7" />
</svg>

const WebappSvg = <svg width="16" height="18" viewBox="0 0 16 18" fill="none" xmlns="http://www.w3.org/2000/svg">
  <path d="M14.375 5.45825L7.99998 8.99992M7.99998 8.99992L1.62498 5.45825M7.99998 8.99992L8 16.1249M14.75 12.0439V5.95603C14.75 5.69904 14.75 5.57055 14.7121 5.45595C14.6786 5.35457 14.6239 5.26151 14.5515 5.18299C14.4697 5.09424 14.3574 5.03184 14.1328 4.90704L8.58277 1.8237C8.37007 1.70553 8.26372 1.64645 8.15109 1.62329C8.05141 1.60278 7.9486 1.60278 7.84891 1.62329C7.73628 1.64645 7.62993 1.70553 7.41723 1.8237L1.86723 4.90704C1.64259 5.03184 1.53026 5.09424 1.44847 5.18299C1.37612 5.26151 1.32136 5.35457 1.28786 5.45595C1.25 5.57055 1.25 5.69904 1.25 5.95603V12.0439C1.25 12.3008 1.25 12.4293 1.28786 12.5439C1.32136 12.6453 1.37612 12.7384 1.44847 12.8169C1.53026 12.9056 1.64259 12.968 1.86723 13.0928L7.41723 16.1762C7.62993 16.2943 7.73628 16.3534 7.84891 16.3766C7.9486 16.3971 8.05141 16.3971 8.15109 16.3766C8.26372 16.3534 8.37007 16.2943 8.58277 16.1762L14.1328 13.0928C14.3574 12.968 14.4697 12.9056 14.5515 12.8169C14.6239 12.7384 14.6786 12.6453 14.7121 12.5439C14.75 12.4293 14.75 12.3008 14.75 12.0439Z" stroke="#155EEF" strokeWidth="1.5" strokeLinecap="round" strokeLinejoin="round"/>
</svg>

const NotionSvg = <svg width="24" height="24" viewBox="0 0 24 24" fill="none" xmlns="http://www.w3.org/2000/svg">
  <g clip-path="url(#clip0_6294_13848)">
    <path fill-rule="evenodd" clip-rule="evenodd" d="M4.287 21.9133L1.70748 18.6999C1.08685 17.9267 0.75 16.976 0.75 15.9974V4.36124C0.75 2.89548 1.92269 1.67923 3.43553 1.57594L15.3991 0.759137C16.2682 0.699797 17.1321 0.930818 17.8461 1.41353L22.0494 4.25543C22.8018 4.76414 23.25 5.59574 23.25 6.48319V19.7124C23.25 21.1468 22.0969 22.3345 20.6157 22.4256L7.3375 23.243C6.1555 23.3158 5.01299 22.8178 4.287 21.9133Z" fill="white"/>
    <path d="M8.43607 10.1842V10.0318C8.43607 9.64564 8.74535 9.32537 9.14397 9.29876L12.0475 9.10491L16.0628 15.0178V9.82823L15.0293 9.69046V9.6181C15.0293 9.22739 15.3456 8.90501 15.7493 8.88433L18.3912 8.74899V9.12918C18.3912 9.30765 18.2585 9.46031 18.0766 9.49108L17.4408 9.59861V18.0029L16.6429 18.2773C15.9764 18.5065 15.2343 18.2611 14.8527 17.6853L10.9545 11.803V17.4173L12.1544 17.647L12.1377 17.7583C12.0853 18.1069 11.7843 18.3705 11.4202 18.3867L8.43607 18.5195C8.39662 18.1447 8.67758 17.8093 9.06518 17.7686L9.45771 17.7273V10.2416L8.43607 10.1842Z" fill="black"/>
    <path fill-rule="evenodd" clip-rule="evenodd" d="M15.5062 2.22521L3.5426 3.04201C2.82599 3.09094 2.27051 3.66706 2.27051 4.36136V15.9975C2.27051 16.6499 2.49507 17.2837 2.90883 17.7992L5.48835 21.0126C5.90541 21.5322 6.56174 21.8183 7.24076 21.7765L20.519 20.9591C21.1995 20.9172 21.7293 20.3716 21.7293 19.7125V6.48332C21.7293 6.07557 21.5234 5.69348 21.1777 5.45975L16.9743 2.61784C16.546 2.32822 16.0277 2.1896 15.5062 2.22521ZM4.13585 4.54287C3.96946 4.41968 4.04865 4.16303 4.25768 4.14804L15.5866 3.33545C15.9476 3.30956 16.3063 3.40896 16.5982 3.61578L18.8713 5.22622C18.9576 5.28736 18.9171 5.41935 18.8102 5.42516L6.8129 6.07764C6.44983 6.09739 6.09144 5.99073 5.80276 5.77699L4.13585 4.54287ZM6.25018 8.12315C6.25018 7.7334 6.56506 7.41145 6.9677 7.38952L19.6523 6.69871C20.0447 6.67734 20.375 6.97912 20.375 7.35898V18.8141C20.375 19.2031 20.0613 19.5247 19.6594 19.5476L7.05516 20.2648C6.61845 20.2896 6.25018 19.954 6.25018 19.5312V8.12315Z" fill="black"/>
  </g>
  <defs>
    <clipPath id="clip0_6294_13848">
      <rect width="24" height="24" fill="white"/>
    </clipPath>
  </defs>
</svg>

const ICON_MAP = {
  app: <AppIcon className='border !border-[rgba(0,0,0,0.05)]' />,
  api: <AppIcon innerIcon={ApiSvg} className='border !bg-purple-50 !border-purple-200' />,
  dataset: <AppIcon innerIcon={DatasetSvg} className='!border-[0.5px] !border-indigo-100 !bg-indigo-25' />,
  webapp: <AppIcon innerIcon={WebappSvg} className='border !bg-primary-100 !border-primary-200' />,
  notion: <AppIcon innerIcon={NotionSvg} className='!border-[0.5px] !border-indigo-100 !bg-white' />,
}

export default function AppBasic({ icon, icon_background, name, type, hoverTip, textStyle, iconType = 'app', isExtraInLine }: IAppBasicProps) {
  return (
    <div className="flex items-start">
      {icon && icon_background && iconType === 'app' && (
        <div className='flex-shrink-0 mr-3'>
          <AppIcon icon={icon} background={icon_background} />
        </div>
      )}
      {iconType !== 'app'
        && <div className='flex-shrink-0 mr-3'>
          {ICON_MAP[iconType]}
        </div>

      }
<<<<<<< HEAD
      <div className={cn('group', isExtraInLine && 'flex items-end space-x-2')}>
        <div className={`flex flex-row items-center text-sm font-semibold text-gray-700 group-hover:text-gray-900 ${textStyle?.main}`}>
=======
      <div className="group">
        <div className={`flex flex-row items-center text-sm font-semibold text-gray-700 group-hover:text-gray-900 break-all ${textStyle?.main ?? ''}`}>
>>>>>>> fa73aa8d
          {name}
          {hoverTip
            && <Tooltip content={hoverTip} selector={`a${randomString(16)}`}>
              <InformationCircleIcon className='w-4 h-4 ml-1 text-gray-400' />
            </Tooltip>}
        </div>
        <div className={`text-xs font-normal text-gray-500 group-hover:text-gray-700 break-all ${textStyle?.extra ?? ''}`}>{type}</div>
      </div>
    </div>
  )
}<|MERGE_RESOLUTION|>--- conflicted
+++ resolved
@@ -2,7 +2,6 @@
 import {
   InformationCircleIcon,
 } from '@heroicons/react/24/outline'
-import cn from 'classnames'
 import Tooltip from '../base/tooltip'
 import AppIcon from '../base/app-icon'
 const chars = '0123456789abcdefghijklmnopqrstuvwxyzABCDEFGHIJKLMNOPQRSTUVWXYZ-_'
@@ -76,13 +75,8 @@
         </div>
 
       }
-<<<<<<< HEAD
-      <div className={cn('group', isExtraInLine && 'flex items-end space-x-2')}>
-        <div className={`flex flex-row items-center text-sm font-semibold text-gray-700 group-hover:text-gray-900 ${textStyle?.main}`}>
-=======
       <div className="group">
         <div className={`flex flex-row items-center text-sm font-semibold text-gray-700 group-hover:text-gray-900 break-all ${textStyle?.main ?? ''}`}>
->>>>>>> fa73aa8d
           {name}
           {hoverTip
             && <Tooltip content={hoverTip} selector={`a${randomString(16)}`}>
