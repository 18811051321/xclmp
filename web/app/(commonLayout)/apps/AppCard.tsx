--- conflicted
+++ resolved
@@ -14,14 +14,10 @@
 import { ToastContext } from '@/app/components/base/toast'
 import { deleteApp, fetchAppDetail, updateAppSiteConfig } from '@/service/apps'
 import AppIcon from '@/app/components/base/app-icon'
-<<<<<<< HEAD
-import AppsContext from '@/context/app-context'
+import AppsContext, { useAppContext } from '@/context/app-context'
 import CustomPopover from '@/app/components/base/popover'
 import Divider from '@/app/components/base/divider'
 import { asyncRunSafe } from '@/utils'
-=======
-import AppsContext, { useAppContext } from '@/context/app-context'
->>>>>>> e8c14bb7
 
 export type AppCardProps = {
   app: App
@@ -119,6 +115,7 @@
         <button className={s.actionItem} onClick={onClickSettings} disabled={detailState.loading}>
           <span className={s.actionName}>{t('common.operation.settings')}</span>
         </button>
+
         <Divider className="!my-1" />
         <div
           className={cn(s.actionItem, s.deleteActionItem, 'group')}
@@ -147,8 +144,7 @@
           <div className={style.listItemHeading}>
             <div className={style.listItemHeadingContent}>{app.name}</div>
           </div>
-<<<<<<< HEAD
-          <CustomPopover
+          {isCurrentWorkspaceManager && <CustomPopover
             htmlContent={<Operations />}
             position="br"
             trigger="click"
@@ -160,14 +156,10 @@
               )
             }
             className={'!w-[128px] h-fit !z-20'}
-          />
+          />}
         </div>
         <div className={style.listItemDescription}>
           {app.model_config?.pre_prompt}
-=======
-          { isCurrentWorkspaceManager
-          && <span className={style.deleteAppIcon} onClick={onDeleteClick} />}
->>>>>>> e8c14bb7
         </div>
         <div className={style.listItemFooter}>
           <AppModeLabel mode={app.mode} />
