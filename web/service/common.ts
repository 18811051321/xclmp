--- conflicted
+++ resolved
@@ -15,13 +15,8 @@
 } from '@/models/app'
 import type { BackendModel, ProviderMap } from '@/app/components/header/account-setting/model-page/declarations'
 
-<<<<<<< HEAD
 export const login: Fetcher<CommonResponse & { data: string }, { url: string; body: Record<string, any> }> = ({ url, body }) => {
   return post(url, { body }) as Promise<CommonResponse & { data: string }>
-=======
-export const login: Fetcher<CommonResponse, { url: string; body: Record<string, any> }> = ({ url, body }) => {
-  return post<CommonResponse>(url, { body })
->>>>>>> 435f804c
 }
 
 export const setup: Fetcher<CommonResponse, { body: Record<string, any> }> = ({ body }) => {
