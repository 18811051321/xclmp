--- conflicted
+++ resolved
@@ -16,13 +16,8 @@
   return get(url) as Promise<AppTemplatesResponse>
 }
 
-<<<<<<< HEAD
-export const createApp: Fetcher<AppDetailResponse, { name: string; mode: AppMode; icon?: string, icon_background?: string, config?: ModelConfig }> = ({ name, icon, icon_background, mode, config }) => {
-  return post('apps', { body: { name, mode, icon, icon_background, model_config: config } }) as Promise<AppDetailResponse>
-=======
 export const createApp: Fetcher<AppDetailResponse, { name: string; icon: string, icon_background: string, mode: AppMode; config?: ModelConfig }> = ({ name, icon, icon_background, mode, config }) => {
   return post('apps', { body: { name, icon, icon_background, mode, model_config: config } }) as Promise<AppDetailResponse>
->>>>>>> 37c3b897
 }
 
 export const deleteApp: Fetcher<CommonResponse, string> = (appID) => {
