--- conflicted
+++ resolved
@@ -150,11 +150,6 @@
   return post('/datasets/indexing-estimate', { body }) as Promise<FileIndexingEstimateResponse>
 }
 
-<<<<<<< HEAD
-export const fetchNotionPagePreview: Fetcher<{ content: string }, { workspaceID: string; pageID: string }> = ({ workspaceID, pageID }) => {
-  return get(`notion/workspaces/${workspaceID}/pages/${pageID}/preview`) as Promise<{ content: string }>
-=======
 export const fetchNotionPagePreview: Fetcher<{ content: string }, { workspaceID: string; pageID: string; pageType: string }> = ({ workspaceID, pageID, pageType }) => {
   return get(`notion/workspaces/${workspaceID}/pages/${pageID}/${pageType}/preview`) as Promise<{ content: string }>
->>>>>>> 54f3bbbf
 }