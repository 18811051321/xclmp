--- conflicted
+++ resolved
@@ -44,8 +44,6 @@
   },
   docsFailedNotice: 'ドキュメントのインデックスに失敗しました',
   retry: '再試行',
-<<<<<<< HEAD
-=======
   tag: {
     placeholder: 'すべてのタグ',
     addNew: '新しいタグを追加',
@@ -60,7 +58,6 @@
     created: 'タグは正常に作成されました',
     failed: 'タグの作成に失敗しました',
   },
->>>>>>> 1c475003
 }
 
 export default translation