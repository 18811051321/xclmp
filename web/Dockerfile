<<<<<<< HEAD
FROM node:18.17.0-alpine
=======
FROM node:18.17.0-alpine AS base
FROM base AS deps
WORKDIR /app/web
COPY package.json ./package.json
RUN npm install --only=prod
>>>>>>> f749107a

FROM base AS builder
WORKDIR /app/web
COPY --from=deps /app/web/node_modules ./node_modules
COPY . .
RUN npm run build

<<<<<<< HEAD
=======
FROM base AS runner
LABEL maintainer="takatost@gmail.com"
>>>>>>> f749107a
ENV NODE_ENV=production
ENV EDITION SELF_HOSTED
ENV DEPLOY_ENV PRODUCTION
ENV CONSOLE_API_URL http://127.0.0.1:5001
ENV APP_API_URL http://127.0.0.1:5001
RUN npm install pm2 -g
WORKDIR /app/web
COPY --from=builder /app/web/public ./public
COPY --from=builder /app/web/.next/standalone ./
COPY --from=builder /app/web/.next/static ./.next/static

<<<<<<< HEAD
COPY package.json /app/web/package.json

RUN npm install pm2 -g

RUN npm install --only=prod

COPY . /app/web/

RUN npm run build
=======
EXPOSE 3000
>>>>>>> f749107a

COPY docker/pm2.json /app/web/pm2.json
COPY docker/entrypoint.sh /entrypoint.sh
RUN chmod +x /entrypoint.sh

ARG COMMIT_SHA
ENV COMMIT_SHA ${COMMIT_SHA}

ENTRYPOINT ["/bin/sh", "/entrypoint.sh"]<|MERGE_RESOLUTION|>--- conflicted
+++ resolved
@@ -1,12 +1,8 @@
-<<<<<<< HEAD
-FROM node:18.17.0-alpine
-=======
 FROM node:18.17.0-alpine AS base
 FROM base AS deps
 WORKDIR /app/web
 COPY package.json ./package.json
 RUN npm install --only=prod
->>>>>>> f749107a
 
 FROM base AS builder
 WORKDIR /app/web
@@ -14,11 +10,8 @@
 COPY . .
 RUN npm run build
 
-<<<<<<< HEAD
-=======
 FROM base AS runner
 LABEL maintainer="takatost@gmail.com"
->>>>>>> f749107a
 ENV NODE_ENV=production
 ENV EDITION SELF_HOSTED
 ENV DEPLOY_ENV PRODUCTION
@@ -30,19 +23,7 @@
 COPY --from=builder /app/web/.next/standalone ./
 COPY --from=builder /app/web/.next/static ./.next/static
 
-<<<<<<< HEAD
-COPY package.json /app/web/package.json
-
-RUN npm install pm2 -g
-
-RUN npm install --only=prod
-
-COPY . /app/web/
-
-RUN npm run build
-=======
 EXPOSE 3000
->>>>>>> f749107a
 
 COPY docker/pm2.json /app/web/pm2.json
 COPY docker/entrypoint.sh /entrypoint.sh
