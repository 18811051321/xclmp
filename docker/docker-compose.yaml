--- conflicted
+++ resolved
@@ -18,39 +18,23 @@
       # The base URL of console application api server, refers to the Console base URL of WEB service if console domain is
       # different from api or web app domain.
       # example: http://cloud.dify.ai
-<<<<<<< HEAD
       CONSOLE_API_URL: 'https://ai.njueai.com:8443'
-      # The URL for Service API endpoints，refers to the base URL of the current API service if api domain is
+      # The URL prefix for Service API endpoints, refers to the base URL of the current API service if api domain is
       # different from console domain.
       # example: http://api.dify.ai
       SERVICE_API_URL: 'https://ai.njueai.com:8443'
-      # The URL for Web APP api server, refers to the Web App base URL of WEB service if web app domain is different from
+      # The URL prefix for Web APP api server, refers to the Web App base URL of WEB service if web app domain is different from
       # console or api domain.
       # example: http://udify.app
       APP_API_URL: 'https://ai.njueai.com:8443'
-      # The URL for Web APP frontend, refers to the Web App base URL of WEB service if web app domain is different from
+      # The URL prefix for Web APP frontend, refers to the Web App base URL of WEB service if web app domain is different from
       # console or api domain.
       # example: http://udify.app
       APP_WEB_URL: 'https://ai.njueai.com:8443'
-=======
-      CONSOLE_API_URL: ''
-      # The URL prefix for Service API endpoints, refers to the base URL of the current API service if api domain is
-      # different from console domain.
-      # example: http://api.dify.ai
-      SERVICE_API_URL: ''
-      # The URL prefix for Web APP api server, refers to the Web App base URL of WEB service if web app domain is different from
-      # console or api domain.
-      # example: http://udify.app
-      APP_API_URL: ''
-      # The URL prefix for Web APP frontend, refers to the Web App base URL of WEB service if web app domain is different from
-      # console or api domain.
-      # example: http://udify.app
-      APP_WEB_URL: ''
       # File preview or download Url prefix.
       # used to display File preview or download Url to the front-end or as Multi-model inputs;
       # Url is signed and has expiration time.
-      FILES_URL: ''
->>>>>>> 88354355
+      FILES_URL: 'https://ai.njueai.com:8443'
       # When enabled, migrations will be executed prior to application startup and the application will start after the migrations have completed.
       MIGRATION_ENABLED: 'true'
       # The configurations of postgres database connection.
